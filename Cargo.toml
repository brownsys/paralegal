--- conflicted
+++ resolved
@@ -15,6 +15,7 @@
 strum = { version = "0.25", features = ["derive"] }
 anyhow = { version = "1.0.72", features = ["backtrace"] }
 allocative = "0.3.4"
+internment = { version = "0.8.6" }
 
 rustc_utils = { version = "=0.12.0-nightly-2024-12-15", features = [
     "indexical",
@@ -24,11 +25,9 @@
 [workspace.dependencies.flowistry]
 # path = "../flowistry/crates/flowistry"
 git = "https://github.com/brownsys/flowistry"
-<<<<<<< HEAD
-rev = "57627ed24802cb76c745118bbc46f83f402a1e88"
-=======
+# This was the old ref before the merge. Not sure what the changes here were
+# rev = "57627ed24802cb76c745118bbc46f83f402a1e88"
 rev = "f271637d65a21a2785b87ef52ede8bdeb560948c"
->>>>>>> 7d5c5214
 default-features = false
 
 
