--- conflicted
+++ resolved
@@ -694,10 +694,6 @@
 
 /// Creates an `Identifier` for this `HirId`
 pub fn identifier_for_item<D: IntoDefId + Hash + Copy>(tcx: TyCtxt, did: D) -> Identifier {
-<<<<<<< HEAD
-    let did = did.into_def_id(tcx);
-    Identifier::from_str(&format!("{}_{:x}", tcx.item_name(did), short_hash_pls(did),))
-=======
 	let did = did.into_def_id(tcx);
     Identifier::from_str(&format!(
         "{}_{:x}",
@@ -712,7 +708,6 @@
             .unwrap_or_else(|| panic!("Could not name {} {:?}", tcx.def_path_debug_str(did), tcx.def_kind(did))),
         short_hash_pls(did),
     ))
->>>>>>> 748e9943
 }
 
 /// Extension trait for [`TyCtxt`]
