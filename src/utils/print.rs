use std::fmt::{Debug, Display, Formatter, Result};

pub struct Print<F: Fn(&mut Formatter<'_>) -> Result>(pub F);

impl<F: Fn(&mut Formatter<'_>) -> Result> Display for Print<F> {
    fn fmt(&self, f: &mut Formatter<'_>) -> Result {
        (&self.0)(f)
    }
}
pub fn write_sep<E, I: IntoIterator<Item = E>, F: FnMut(E, &mut Formatter<'_>) -> Result>(
    fmt: &mut Formatter<'_>,
    sep: &str,
    it: I,
    mut f: F,
) -> Result {
    let mut first = true;
    for e in it {
        if first {
            first = false;
        } else {
            fmt.write_str(sep)?;
        }
        f(e, fmt)?;
    }
    Ok(())
}

#[derive(Hash, Eq, Ord, PartialEq, PartialOrd, Clone, Copy)]
pub struct DisplayViaDebug<T>(pub T);

impl<T: Debug> Display for DisplayViaDebug<T> {
    fn fmt(&self, f: &mut Formatter<'_>) -> Result {
        <T as Debug>::fmt(&self.0, f)
    }
}

impl<T: Debug> Debug for DisplayViaDebug<T> {
    fn fmt(&self, f: &mut Formatter<'_>) -> Result {
        self.0.fmt(f)
    }
}

impl<T> std::ops::Deref for DisplayViaDebug<T> {
    type Target = T;
    fn deref(&self) -> &Self::Target {
        &self.0
    }
}

impl<T> From<T> for DisplayViaDebug<T> {
<<<<<<< HEAD
    fn from(value: T) -> Self {
        DisplayViaDebug(value)
=======
    fn from(t: T) -> Self {
        Self(t)
>>>>>>> 8c23afbe
    }
}<|MERGE_RESOLUTION|>--- conflicted
+++ resolved
@@ -48,12 +48,7 @@
 }
 
 impl<T> From<T> for DisplayViaDebug<T> {
-<<<<<<< HEAD
-    fn from(value: T) -> Self {
-        DisplayViaDebug(value)
-=======
     fn from(t: T) -> Self {
         Self(t)
->>>>>>> 8c23afbe
     }
 }