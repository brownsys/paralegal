--- conflicted
+++ resolved
@@ -122,11 +122,7 @@
                 .flat_map(|(&to, deps)| {
                     let (loc, body) = to.innermost_location_and_body();
                     let body_with_facts = self.tcx.body_for_body_id(body);
-<<<<<<< HEAD
-                    if is_real_location(&body_with_facts.simplified_body(), loc) {
-=======
-                    if loc.is_real(&body_with_facts.body) {
->>>>>>> 03c1a7da
+                    if loc.is_real(&body_with_facts.simplified_body()) {
                         Some(
                             read_places_with_provenance(
                                 loc,
@@ -452,11 +448,7 @@
                 self.tcx,
                 self.tcx.hir().body_owner_def_id(inner_body),
             );
-<<<<<<< HEAD
-            let places_read = if !is_real_location(&body.simplified_body(), inner_location) {
-=======
-            let places_read = if !inner_location.is_real(&body.body) {
->>>>>>> 03c1a7da
+            let places_read = if !inner_location.is_real(&body.simplified_body()) {
                 write!(f, " is argument {}", inner_location.statement_index - 1)?;
                 HashSet::new()
             } else if deps.is_translated() {
