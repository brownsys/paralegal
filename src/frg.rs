--- conflicted
+++ resolved
@@ -8,19 +8,15 @@
 
 use std::hash::Hash;
 
-<<<<<<< HEAD
-use crate::{ir::IsGlobalLocation, utils::IntoDefId, HashSet, TyCtxt};
-=======
 use crate::{
     ir::IsGlobalLocation,
-    utils::{short_hash_pls, IntoDefId},
+    utils::IntoDefId,
     HashSet, ModelCtrl, TyCtxt,
 };
->>>>>>> 8c23afbe
 use pretty::{DocAllocator, DocBuilder, Pretty};
 
 use crate::desc::{
-    Annotation, CallSite, Ctrl, DataSink, DataSource, Identifier, ObjectType, ProgramDescription,
+    Annotation, CallSite, DataSink, DataSource, Identifier, ObjectType, ProgramDescription,
     Relation,
 };
 
@@ -999,28 +995,7 @@
                             alloc.nil(),
                             alloc.text(name::FLOW).append(" = ").append(
                                 alloc.hardline().append(
-<<<<<<< HEAD
-                                    alloc
-                                        .forge_relation_with_arity(3, self.controllers.iter().map(|(e, ctrl)| {
-                                            (
-                                                std::iter::once(e.as_forge(alloc)),
-                                                std::iter::once(alloc.hardline().append(
-                                                    //(&ctrl.data_flow).as_forge(alloc)
-                                                    alloc.forge_relation(
-                                                        ctrl.data_flow.0.iter().map(|(source, sinks)|
-                                                            (
-                                                                std::iter::once(data_source_as_forge(source, alloc, *e)),
-                                                                sinks.iter().map(|snk| snk.as_forge(alloc))
-                                                            )
-                                                        )
-                                                    )
-                                                    .indent(4),
-                                                )),
-                                            )
-                                        }))
-=======
                                     self.make_flow(alloc, version)
->>>>>>> 8c23afbe
                                         .indent(4),
                                 ),
                             ),
@@ -1081,21 +1056,6 @@
                                     self.make_formal_param_relation(alloc).indent(4).append(alloc.hardline())
                                 ).parens()
                             ),
-<<<<<<< HEAD
-                            alloc.text(name::FORMAL_PARAMETER_ANNOTATION).append(" = ").append(
-                                alloc.hardline()
-                                .append(
-                                    alloc.forge_relation_with_arity(3,
-                                        self.annotations.iter()
-                                            .flat_map(|(ident, (anns, _))|
-                                                anns.iter().filter_map(Annotation::as_label_ann)
-                                                    .flat_map(|label|
-                                                        label.refinement.on_argument().into_iter_set_in_domain().map(|i|
-                                                            (
-                                                                std::iter::once(FormalParameter { position: i as u16, function: *ident }.as_forge(alloc)),
-                                                                std::iter::once(ident.as_forge(alloc).append("->").append(label.marker.as_str())))))
-                                            )
-=======
                             if version == Version::V1 {
                                 alloc.text(name::FORMAL_PARAMETER_ANNOTATION).append(" = ").append(
                                     alloc.hardline()
@@ -1114,7 +1074,6 @@
                                         )
                                         .indent(4)
                                         .append(alloc.hardline())
->>>>>>> 8c23afbe
                                     )
                                     .parens()
                                 )
