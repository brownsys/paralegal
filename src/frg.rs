--- conflicted
+++ resolved
@@ -286,13 +286,9 @@
                     (OBJ, Abstract, None, vec![(LABELS_REL, set(LABEL))]),
                     (FUNCTION, No, Some(OBJ), vec![]),
                     (SRC, Abstract, Some(OBJ), vec![]),
-<<<<<<< HEAD
-                    (FORMAL_PARAMETER, No, Some(SRC), vec![(FORMAL_PARAMETER_FUNCTION, one(FUNCTION))]),
-=======
                     (FORMAL_PARAMETER, No, Some(SRC), vec![
                         (FORMAL_PARAMETER_FUNCTION, set(FUNCTION)),
                         (FORMAL_PARAMETER_ANNOTATION, set(&arr(FUNCTION, LABEL)))]),
->>>>>>> c73c7f9c
                     (SINK, Abstract, Some(OBJ), vec![]),
                     (RETURN, One, Some(SINK), vec![]),
                     //(CALL_SITE, Some(OBJ), vec![(FUN_REL, one(FUNCTION))]),
