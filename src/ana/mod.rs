--- conflicted
+++ resolved
@@ -5,12 +5,7 @@
 use std::borrow::Cow;
 
 use crate::{
-<<<<<<< HEAD
     dbg, desc::*, ir::*, rust::*, utils::*, Either, HashMap, HashSet, LogLevelConfig, Symbol,
-=======
-    dbg, desc::*, ir::*, rust::*, sah::HashVerifications, utils::*, AnalysisCtrl, Either, HashMap,
-    HashSet, LogLevelConfig, Symbol,
->>>>>>> 8c23afbe
 };
 
 use hir::def_id::DefId;
