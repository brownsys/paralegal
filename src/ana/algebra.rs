--- conflicted
+++ resolved
@@ -14,18 +14,13 @@
 use crate::{
     ir::regal::TargetPlace,
     mir::{self, Field, Local, Place},
-<<<<<<< HEAD
-    utils::{write_sep, DisplayViaDebug, Print},
-=======
     ty,
     utils::{outfile_pls, write_sep, DisplayViaDebug, Print},
->>>>>>> 8c23afbe
     HashMap, HashSet, Symbol, TyCtxt,
 };
 
 use std::{
-    borrow::BorrowMut,
-    fmt::{write, Debug, Display, Write},
+    fmt::{Debug, Display, Write},
     hash::{Hash, Hasher},
 };
 
@@ -817,12 +812,12 @@
         self
     }
 
-    pub fn add_downcast(mut self, symbol: Option<Symbol>, idx: VariantIdx) -> Self {
+    pub fn add_downcast(mut self, _symbol: Option<Symbol>, idx: VariantIdx) -> Self {
         self.terms.push(Operator::Downcast(idx));
         self
     }
 
-    pub fn add_upcast(mut self, symbol: Option<Symbol>, idx: VariantIdx) -> Self {
+    pub fn add_upcast(mut self, _symbol: Option<Symbol>, idx: VariantIdx) -> Self {
         self.terms.push(Operator::Upcast(idx));
         self
     }
@@ -887,19 +882,11 @@
                 continue;
             };
             match prior.cancel(op) {
-<<<<<<< HEAD
                 Cancel::NonOverlappingField(_f, _g) => {
-                    valid = false;
+                    overlapping = false;
                 }
                 Cancel::NonOverlappingVariant(_v1, _v2) => {
-                    valid = false;
-=======
-                Cancel::NonOverlappingField(f, g) => {
                     overlapping = false;
-                }
-                Cancel::NonOverlappingVariant(v1, v2) => {
-                    overlapping = false;
->>>>>>> 8c23afbe
                 }
                 Cancel::CancelBoth => {
                     self.terms.pop();
