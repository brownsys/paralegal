use std::{
    borrow::{Borrow, Cow},
    cell::RefCell,
    fmt::Display,
    rc::Rc,
};

use crate::{
    ana,
    ir::global_location::{GliAt, GLI},
    rust::{
<<<<<<< HEAD
        mir::{self, visit::Visitor, *},
=======
        hir,
        mir::{visit::Visitor, *},
>>>>>>> 8c23afbe
        rustc_data_structures::fx::FxHashSet as HashSet,
        rustc_hir::{def_id::DefId, BodyId},
        rustc_mir_dataflow::{self, Analysis, AnalysisDomain, Forward, JoinSemiLattice},
        ty::{self, subst::GenericArgKind},
    },
    utils::{self, AsFnAndArgs, IntoBodyId, SparseMatrix, TyCtxtExt},
    AnalysisCtrl, HashMap, TyCtxt,
};

use flowistry::{
    extensions::{is_extension_active, MutabilityMode},
    indexed::{
        impls::{LocationOrArg, LocationOrArgDomain as LocationDomain, LocationOrArgIndex},
        IndexedDomain,
    },
    infoflow::mutation::MutationStatus,
    mir::{aliases::Aliases, engine},
};
use rustc_utils::mir::{
    borrowck_facts::CachedSimplifedBodyWithFacts, control_dependencies::ControlDependencies,
};

use rustc_utils::{BodyExt, PlaceExt};

pub struct PlaceCollector<'tcx> {
    pub tcx: TyCtxt<'tcx>,
    pub places: Vec<(Place<'tcx>, Option<PlaceElem<'tcx>>)>,
}

impl<'tcx> Visitor<'tcx> for PlaceCollector<'tcx> {
    fn visit_place(
        &mut self,
        place: &Place<'tcx>,
        _context: mir::visit::PlaceContext,
        _location: Location,
    ) {
        self.places.push((*place, None));
    }

    fn visit_rvalue(&mut self, rvalue: &Rvalue<'tcx>, location: Location) {
        match rvalue {
            Rvalue::Aggregate(box AggregateKind::Adt(def_id, idx, substs, _, _), ops) => {
                // In the case of _1 = aggregate { field1: op1, field2: op2, ... }
                // we want to remember which places correspond to which fields so the infoflow
                // analysis can be field-sensitive for constructors.
                let adt_def = self.tcx.adt_def(*def_id);
                let variant = adt_def.variant(*idx);
                let places = variant
                    .fields
                    .iter()
                    .enumerate()
                    .zip(ops.iter())
                    .filter_map(|((i, field), op)| {
                        let place = op.place()?;
                        let field =
                            ProjectionElem::Field(Field::from_usize(i), field.ty(self.tcx, substs));
                        Some((place, Some(field)))
                    });
                self.places.extend(places);
            }
            _ => self.super_rvalue(rvalue, location),
        }
    }
}

#[derive(PartialEq, Eq, Debug)]
pub enum PlaceRelation {
    Super,
    Sub,
    Disjoint,
}

impl PlaceRelation {
    pub fn overlaps(&self) -> bool {
        *self != PlaceRelation::Disjoint
    }

    pub fn of<'tcx>(part_place: Place<'tcx>, whole_place: Place<'tcx>) -> Self {
        Self::configurable_of(part_place, whole_place, true)
    }
    pub fn configurable_of<'tcx>(
        part_place: Place<'tcx>,
        whole_place: Place<'tcx>,
        deref_means_disjoint: bool,
    ) -> Self {
        let locals_match = part_place.local == whole_place.local;
        if !locals_match {
            return PlaceRelation::Disjoint;
        }

        let projections_match = part_place
            .projection
            .iter()
            .zip(whole_place.projection.iter())
            .all(|(elem1, elem2)| {
                use ProjectionElem::*;
                match (elem1, elem2) {
                    (Deref, Deref) => true,
                    (Field(f1, _), Field(f2, _)) => f1 == f2,
                    (Index(_), Index(_)) => true,
                    (ConstantIndex { .. }, ConstantIndex { .. }) => true,
                    (Subslice { .. }, Subslice { .. }) => true,
                    (Downcast(_, v1), Downcast(_, v2)) => v1 == v2,
                    _ => false,
                }
            });

        let is_sub_part = part_place.projection.len() >= whole_place.projection.len();
        let remaining_projection = if is_sub_part {
            &part_place.projection[whole_place.projection.len()..]
        } else {
            &whole_place.projection[part_place.projection.len()..]
        };

        if deref_means_disjoint
            && remaining_projection
                .iter()
                .any(|elem| matches!(elem, ProjectionElem::Deref))
        {
            return PlaceRelation::Disjoint;
        }

        if projections_match {
            if is_sub_part {
                PlaceRelation::Sub
            } else {
                PlaceRelation::Super
            }
        } else {
            PlaceRelation::Disjoint
        }
    }
}
pub struct ModularMutationVisitor<'a, 'tcx, F>
where
    F: FnMut(Place<'tcx>, &[(Place<'tcx>, Option<PlaceElem<'tcx>>)], Location, MutationStatus),
{
    f: F,
    aliases: &'a Aliases<'a, 'tcx>,
}

impl<'a, 'tcx, F> ModularMutationVisitor<'a, 'tcx, F>
where
    F: FnMut(Place<'tcx>, &[(Place<'tcx>, Option<PlaceElem<'tcx>>)], Location, MutationStatus),
{
    pub fn new(aliases: &'a Aliases<'a, 'tcx>, f: F) -> Self {
        ModularMutationVisitor { aliases, f }
    }
}

impl<'tcx, F> Visitor<'tcx> for ModularMutationVisitor<'_, 'tcx, F>
where
    F: FnMut(Place<'tcx>, &[(Place<'tcx>, Option<PlaceElem<'tcx>>)], Location, MutationStatus),
{
    fn visit_assign(&mut self, place: &Place<'tcx>, rvalue: &Rvalue<'tcx>, location: Location) {
        debug!("Checking {location:?}: {place:?} = {rvalue:?}");
        let mut collector = PlaceCollector {
            places: Vec::new(),
            tcx: self.aliases.tcx,
        };
        collector.visit_rvalue(rvalue, location);
        (self.f)(
            *place,
            collector.places.as_slice(),
            location,
            MutationStatus::Definitely,
        );
    }

    fn visit_terminator(&mut self, terminator: &Terminator<'tcx>, location: Location) {
        debug!("Checking {location:?}: {:?}", terminator.kind);
        let tcx = self.aliases.tcx;

        match &terminator.kind {
            TerminatorKind::Call {
                /*func,*/ // TODO: deal with func
                args,
                destination: dst_place,
                ..
            } => {
                let arg_places = args.iter().filter_map(Operand::place).collect::<Vec<_>>();
                let arg_inputs = arg_places
                    .iter()
                    .map(|place| (*place, None))
                    .collect::<Vec<_>>();

                let ret_is_unit = dst_place
                    .ty(self.aliases.body.local_decls(), tcx)
                    .ty
                    .is_unit();
                let empty = vec![];
                let inputs = if ret_is_unit { &empty } else { &arg_inputs };

                (self.f)(
                    *dst_place,
                    inputs.as_slice(),
                    location,
                    MutationStatus::Definitely,
                );

                for arg in arg_places {
                    for arg_mut in self.aliases.reachable_values(arg, Mutability::Mut) {
                        // The argument itself can never be modified in a caller-visible way,
                        // because it's either getting moved or copied.
                        if arg == *arg_mut {
                            continue;
                        }

                        (self.f)(*arg_mut, &arg_inputs, location, MutationStatus::Possibly);
                    }
                }
            }

            _ => {}
        }
    }
}

use super::{algebra, inline::Oracle};

pub type FlowResults<'a, 'tcx, 'g, 'inliner> =
    engine::AnalysisResults<'tcx, FlowAnalysis<'a, 'tcx, 'g, 'inliner>>;

pub type Dependency<'tcx> = (LocationOrArgIndex, Place<'tcx>);
pub type LocationSet<'tcx> = HashSet<Dependency<'tcx>>;
pub type DependencyMap<'tcx> = SparseMatrix<Place<'tcx>, Dependency<'tcx>>;

#[derive(PartialEq, Eq, Clone, Default, Debug)]
pub struct FlowDomain<'tcx> {
    matrix: DependencyMap<'tcx>,
    overrides: DependencyMap<'tcx>,
}

impl<'tcx> DependencyMap<'tcx> {
    pub fn fmt_indent(&self, f: &mut std::fmt::Formatter<'_>, indent: usize) -> std::fmt::Result {
        for (k, v) in self.rows() {
            write!(f, "{:indent$}{k:?}: {{", ' ')?;
            let mut first = true;
            for (loc, place) in v {
                if first {
                    first = false;
                } else {
                    f.write_str(", ")?;
                }
                write!(f, "{place:?}@{loc:?}")?;
            }
            writeln!(f, "}}")?;
        }
        Ok(())
    }
}

impl<'tcx> Display for FlowDomain<'tcx> {
    fn fmt(&self, f: &mut std::fmt::Formatter<'_>) -> std::fmt::Result {
        writeln!(f, "before:")?;
        self.matrix.fmt_indent(f, 2)?;
        writeln!(f, "after:")?;
        self.overrides.fmt_indent(f, 2)
    }
}

impl<'tcx> FlowDomain<'tcx> {
    pub fn deps(&self, at: Place<'tcx>) -> impl Iterator<Item = &Dependency<'tcx>> {
        self.matrix().row(&at).into_iter()
    }
    #[allow(dead_code)]
    fn override_(&mut self, row: Place<'tcx>, at: Dependency<'tcx>) -> bool {
        self.overrides.set(row, at)
    }
    fn matrix(&self) -> &DependencyMap<'tcx> {
        &self.matrix
    }
    fn matrix_mut<'a>(&mut self) -> &mut DependencyMap<'tcx> {
        &mut self.matrix
    }
    fn union_after(&mut self, row: Place<'tcx>, from: Cow<LocationSet<'tcx>>) -> bool {
        self.overrides.union_row(&row, from)
    }

    #[allow(dead_code)]
    fn include(&mut self, row: Place<'tcx>, at: Dependency<'tcx>) -> bool {
        self.override_(row, at)
    }
    fn rows_after_override(&self) -> impl Iterator<Item = (&Place<'tcx>, &LocationSet<'tcx>)> {
        self.matrix
            .rows()
            .filter(|r| !self.overrides.has(&r.0))
            .chain(self.overrides.rows())
    }
}

impl<'tcx> JoinSemiLattice for FlowDomain<'tcx> {
    fn join(&mut self, other: &Self) -> bool {
        let mut changed = false;
        for (k, v) in other.rows_after_override() {
            changed |= self.matrix_mut().union_row(k, Cow::Borrowed(v));
        }
        changed
    }
}

pub struct MarkerCarryingOracle<'tcx, 's> {
    oracle: &'s (dyn Oracle + 's),
    cache: utils::RecursionBreakingCache<BodyId, bool>,
    tcx: TyCtxt<'tcx>,
}

impl<'tcx, 's> MarkerCarryingOracle<'tcx, 's> {
    fn probably_performs_side_effects(
        &self,
        func: DefId,
        args: &[Option<Place>],
        state: &FlowDomain<'tcx>,
    ) -> bool {
        let sig = self.tcx.fn_sig(func).skip_binder();
        let has_no_outputs =
            sig.output().is_unit() && !sig.inputs().iter().any(|i| i.is_mutable_ptr());
        has_no_outputs
            || args
                .iter()
                .cloned()
                .filter_map(std::convert::identity)
                .all(|p| state.matrix().row(&p).is_empty())
    }

    pub fn can_be_elided(
        &self,
        terminator: &TerminatorKind,
        body: &Body<'tcx>,
        state: &FlowDomain<'tcx>,
    ) -> bool {
        if let Ok((func, args, _ret)) = terminator.as_fn_and_args() {
            !self.fn_carries_marker(body, &terminator)
                && !self.probably_performs_side_effects(func, &args, state)
        } else {
            false
        }
    }

    pub fn new(oracle: &'s (dyn Oracle + 's), tcx: TyCtxt<'tcx>) -> Self {
        Self {
            oracle,
            cache: Default::default(),
            tcx,
        }
    }

    pub fn body_carries_marker<I: IntoBodyId + crate::utils::IntoDefId>(&self, id: I) -> bool {
        if let Some(body_id) = self.force_into_body_id(id) {
            *self
                .cache
                .get(body_id, |_| {
                    let body = self.tcx.body_for_body_id(body_id).simplified_body();
                    body.basic_blocks()
                        .iter()
                        .any(|bbdat| self.fn_carries_marker(body, &bbdat.terminator().kind))
                })
                .unwrap_or(&false)
        } else {
            false
        }
    }

    fn force_into_body_id<I: IntoBodyId + crate::utils::IntoDefId>(&self, i: I) -> Option<BodyId> {
        let defid = i.into_def_id(self.tcx);
        i.into_body_id(self.tcx).or_else(|| {
            let kind = self.tcx.def_kind(defid);
            let name = self.tcx.def_path_debug_str(defid);
            if matches!(kind, hir::def::DefKind::AssocFn) {
                warn!(
                    "Inline elision and inling for associated functions is not yet implemented {}",
                    name
                );
                None
            } else {
                panic!("Could not get a body id for {name}, def kind {kind:?}")
            }
        })
    }

    pub fn fn_carries_marker(&self, body: &Body<'tcx>, terminator: &TerminatorKind) -> bool {
        use utils::TyExt;

        if let Ok((defid, args, _)) = terminator.as_fn_and_args() {
            debug!(
                "Checking function {} for markers",
                self.tcx.def_path_debug_str(defid)
            );
            let carries = self.oracle.carries_marker(defid);
            let result = if carries {
                debug!("  carries self");
                true
            } else if Some(defid) == self.tcx.lang_items().from_generator_fn() {
                debug!("  is async closure");
                let closure = match args.as_slice() {
                    [Some(p)] => *p,
                    _ => panic!("Expected one non-const closure argument"),
                };
                debug_assert!(closure.projection.is_empty());
                let closure_fn = if let ty::TyKind::Generator(gid, _, _) =
                    body.local_decls[closure.local].ty.kind()
                {
                    *gid
                } else {
                    unreachable!("Expected Generator")
                };
                let map = self.tcx.hir();
                self.body_carries_marker(
                    map.body_owned_by(map.local_def_id_to_hir_id(closure_fn.as_local().unwrap())),
                )
            } else {
                let local_carries = defid.as_local().map_or(false, |ldid| {
                    self.force_into_body_id(ldid)
                        .map_or(false, |body_id| self.body_carries_marker(body_id))
                });
                if local_carries {
                    debug!("  body carries");
                }
                let type_carries = self
                    .tcx
                    .fn_sig(defid)
                    .skip_binder()
                    .inputs_and_output
                    .iter()
                    .any(|t| {
                        t.walk().any(|t| match t.unpack() {
                            GenericArgKind::Type(t) => {
                                t.defid().map_or(false, |t| self.oracle.carries_marker(t))
                            }
                            _ => false,
                        })
                    });
                if type_carries {
                    debug!("  type carries");
                }
                local_carries | type_carries
            };
            result
        } else {
            false
        }
    }
}

pub struct FlowAnalysis<'a, 'tcx, 'g, 's> {
    pub tcx: TyCtxt<'tcx>,
    pub def_id: DefId,
    pub body: &'a Body<'tcx>,
    pub control_dependencies: ControlDependencies<BasicBlock>,
    pub aliases: Aliases<'a, 'tcx>,
    pub gli: GLI<'g>,
    analysis_control: &'static AnalysisCtrl,
    carries_marker: &'s MarkerCarryingOracle<'tcx, 's>,
    recurse_cache: flowistry::cached::Cache<
        BodyId,
        flowistry::infoflow::FlowResults<'a, 'tcx, flowistry::infoflow::TransitiveFlowDomain<'tcx>>,
    >,
    elision_info: RefCell<HashMap<Location, HashSet<algebra::MirEquation>>>,
}

impl<'a, 'tcx, 'g, 's> FlowAnalysis<'a, 'tcx, 'g, 's> {
    pub fn elision_info(
        &self,
    ) -> impl std::ops::Deref<Target = HashMap<Location, HashSet<algebra::MirEquation>>> + '_ {
        self.elision_info.borrow()
    }

    fn body_id(&self) -> BodyId {
        self.tcx.hir().body_owned_by(self.def_id.expect_local())
    }

    pub fn new(
        tcx: TyCtxt<'tcx>,
        gli: GLI<'g>,
        def_id: DefId,
        body: &'a Body<'tcx>,
        aliases: Aliases<'a, 'tcx>,
<<<<<<< HEAD
        control_dependencies: ControlDependencies<BasicBlock>,
=======
        control_dependencies: ControlDependencies,
        carries_marker: &'s MarkerCarryingOracle<'tcx, 's>,
        analysis_control: &'static AnalysisCtrl,
>>>>>>> 8c23afbe
    ) -> Self {
        FlowAnalysis {
            tcx,
            gli,
            def_id,
            body,
            aliases,
            control_dependencies,
            recurse_cache: flowistry::cached::Cache::default(),
            analysis_control,
            elision_info: Default::default(),
            carries_marker,
        }
    }

    pub fn location_domain(&self) -> &Rc<LocationDomain> {
        self.aliases.location_domain()
    }

    pub fn gli_at(&self, location: Location) -> GliAt<'g> {
        self.gli.at(location, self.body_id())
    }

    pub fn location_to_index(&self, location: Location) -> LocationOrArgIndex {
        self.location_domain()
            .index(&LocationOrArg::Location(location))
    }

    fn transfer_function(
        &self,
        state: &mut FlowDomain<'tcx>,
        mutated: Place<'tcx>,
        inputs: &[(Place<'tcx>, Option<PlaceElem<'tcx>>)],
        location: Location,
        transitive: bool,
    ) {
        debug!("  Applying mutation to {mutated:?} with inputs {inputs:?}");

        let all_aliases = &self.aliases;
        let mutated_aliases = all_aliases.aliases(mutated);
        trace!("    Mutated aliases: {mutated_aliases:?}");
        assert!(!mutated_aliases.is_empty());

        // Clear sub-places of mutated place (if sound to do so)
        // if matches!(mutation_status, MutationStatus::Definitely) && mutated_aliases.len() == 1 {
        //     let mutated_direct = mutated_aliases.iter().next().unwrap();
        //     for sub in all_aliases.children(*mutated_direct).iter() {
        //         state.matrix_mut().clear_row(all_aliases.normalize(*sub));
        //     }
        // }

        let mut input_location_deps = LocationSet::default();
        if !transitive {
            input_location_deps.insert((self.location_to_index(location), mutated));
        }

        let add_deps = |place: Place<'tcx>, location_deps: &mut LocationSet<'tcx>| {
            if !transitive {
                return;
            }
            //let reachable_values = all_aliases.reachable_values(place, Mutability::Not);
            let reachable_values = all_aliases.children(place);
            let provenance = place
                .refs_in_projection()
                .into_iter()
                .flat_map(|(place_ref, _)| {
                    all_aliases
                        .aliases(Place::from_ref(place_ref, self.tcx))
                        .iter()
                });
            for relevant in reachable_values.iter().chain(provenance) {
                let deps = state.matrix().row(&all_aliases.normalize(*relevant));
                trace!("    For relevant {relevant:?} for input {place:?} adding deps {deps:?}");
                location_deps.extend(deps.iter());
            }
        };

        // Add deps of mutated to include provenance of mutated pointers
        add_deps(mutated, &mut input_location_deps);

        // Add deps of all inputs
        let mut children = Vec::new();
        for (place, elem) in inputs.iter() {
            add_deps(*place, &mut input_location_deps);

            // If the input is associated to a specific projection of the mutated
            // place, then save that input's dependencies with the projection
            if let Some(elem) = elem {
                let mut projection = mutated.projection.to_vec();
                projection.push(*elem);
                let mut child_deps = LocationSet::default();
                add_deps(*place, &mut child_deps);
                children.push((
                    Place::make(mutated.local, &projection, self.tcx),
                    child_deps,
                ));
            }
        }

        if children.len() > 0 {
            // In the special case of mutated = aggregate { x: .., y: .. }
            // then we ensure that deps(mutated.x) != deps(mutated)

            // // First, ensure that all children have the current in their deps.
            // // See test struct_read_constant for where this is needed.
            // for child in all_aliases.children(mutated) {
            //     state.include(all_aliases.normalize(child), location);
            // }

            // Then for constructor arguments that were places, add dependencies of those places.
            for (child, deps) in children {
                state.union_after(all_aliases.normalize(child), Cow::Owned(deps));
            }

            // Finally add input_location_deps *JUST* to mutated, not conflicts of mutated.
            state.union_after(
                all_aliases.normalize(mutated),
                Cow::Owned(input_location_deps),
            );
        } else {
            // Union dependencies into all conflicting places of the mutated place
            let mut mutable_conflicts = Cow::Borrowed(all_aliases.conflicts(mutated));

            debug!("Mutable conflicts {mutable_conflicts:?}");

            // Remove any conflicts that aren't actually mutable, e.g. if x : &T ends up
            // as an alias of y: &mut T. See test function_lifetime_alias_mut for an example.
            let ignore_mut =
                is_extension_active(|mode| mode.mutability_mode == MutabilityMode::IgnoreMut);
            if !ignore_mut {
                let body = self.body;
                let tcx = self.tcx;
                let cfl = mutable_conflicts
                    .iter()
                    .filter(|place| {
                        place.iter_projections().all(|(sub_place, _)| {
                            let ty = sub_place.ty(body.local_decls(), tcx).ty;
                            !matches!(ty.ref_mutability(), Some(Mutability::Not))
                        })
                    })
                    .copied()
                    .collect::<HashSet<_>>();
                mutable_conflicts = Cow::Owned(cfl)
            };

            debug!("  Mutated conflicting places: {mutable_conflicts:?}");
            debug!("    with deps {input_location_deps:?}");

            for place in mutable_conflicts.into_owned().into_iter() {
                let normalized = all_aliases.normalize(place);
                // I am unsure if this is the right place to do this. I am using
                // `configurable_of` with `deref_means_disjoint == true` so this
                // propagates
                let relation_to_mutated = PlaceRelation::configurable_of(place, mutated, false);
                if relation_to_mutated == PlaceRelation::Disjoint {
                    debug!("Mutable conflicts {place:?} and {mutated:?} are disjoint");
                };
                if !transitive && relation_to_mutated == PlaceRelation::Super {
                    debug!("  {place:?} was found to be super place of {mutated:?}");
                    let old = state.matrix().row(&normalized).clone();
                    state.union_after(normalized, Cow::Owned(old));
                }
                state.union_after(normalized, Cow::Borrowed(&input_location_deps));
            }
        }
    }

    fn recurse_into_call(
        &self,
        state: &mut FlowDomain<'tcx>,
        call: &TerminatorKind<'tcx>,
        location: Location,
    ) -> bool {
        let tcx = self.tcx;
        let (func, parent_args, destination) = match call {
            TerminatorKind::Call {
                func,
                args,
                destination,
                ..
            } => (func, args, destination),
            _ => unreachable!(),
        };
        debug!("Checking whether can recurse into {func:?}");

        let func = match func.constant() {
            Some(func) => func,
            None => {
                debug!("  Func is not constant");
                return false;
            }
        };

        let def_id = match func.literal.ty().kind() {
            ty::TyKind::FnDef(def_id, _) => def_id,
            _ => {
                debug!("  Func is not a FnDef");
                return false;
            }
        };

        // If a function returns never (fn () -> !) then there are no exit points,
        // so we can't analyze effects on exit
        let fn_sig = tcx.fn_sig(*def_id);
        if fn_sig.skip_binder().output().is_never() {
            debug!("  Func returns never");
            return false;
        }

        let node = match tcx.hir().get_if_local(*def_id) {
            Some(node) => node,
            None => {
                debug!("  Func is not in local crate");
                return false;
            }
        };

        let body_id = match node.body_id() {
            Some(body_id) => body_id,
            None => {
                debug!("  Func does not have a BodyId");
                return false;
            }
        };

        let unsafety = tcx.unsafety_check_result(def_id.expect_local());
        if !unsafety.used_unsafe_blocks.is_empty() {
            debug!("  Func contains unsafe blocks");
            return false;
        }

        let parent_arg_places = flowistry::mir::utils::arg_places(parent_args);
        let any_closure_inputs = parent_arg_places.iter().any(|(_, place)| {
            let ty = place.ty(self.body.local_decls(), tcx).ty;
            ty.walk().any(|arg| match arg.unpack() {
                ty::subst::GenericArgKind::Type(ty) => match ty.kind() {
                    ty::TyKind::Closure(_, substs) => matches!(
                        substs.as_closure().kind(),
                        ty::ClosureKind::FnOnce | ty::ClosureKind::FnMut
                    ),
                    _ => false,
                },
                _ => false,
            })
        });
        if any_closure_inputs {
            debug!("  Func has closure inputs");
            return false;
        }

        let recursive = flowistry::infoflow::BODY_STACK.with(|body_stack| {
            let body_stack = body_stack.borrow();
            body_stack.iter().any(|visited_id| *visited_id == body_id)
        });
        if recursive {
            debug!("  Func is a recursive call");
            return false;
        }

        let body_with_facts =
            crate::borrowck_facts::get_body_with_borrowck_facts(tcx, def_id.expect_local());
        let flow = self.recurse_cache.get(body_id, |_| {
            info!("Recursing into {}", tcx.def_path_debug_str(*def_id));
            flowistry::infoflow::compute_flow(tcx, body_id, body_with_facts)
        });
        let body = &body_with_facts.simplified_body();

        let mut return_state = <flowistry::infoflow::TransitiveFlowDomain as flowistry::infoflow::FlowDomain>::from_location_domain(flow.analysis.location_domain());
        {
            let return_locs = body
                .basic_blocks()
                .iter_enumerated()
                .filter_map(|(bb, data)| match data.terminator().kind {
                    TerminatorKind::Return => Some(body.terminator_loc(bb)),
                    _ => None,
                });

            for loc in return_locs {
                return_state.join(flow.state_at(loc));
            }
        };

        let translate_child_to_parent =
            |child: Place<'tcx>, mutated: bool| -> Option<Place<'tcx>> {
                if child.local == RETURN_PLACE && child.projection.len() == 0 {
                    if child.ty(body.local_decls(), tcx).ty.is_unit() {
                        return None;
                    }

                    if let Some((dst, _)) = destination {
                        return Some(*dst);
                    }
                }

                if !child.is_arg(body) || (mutated && !child.is_indirect()) {
                    return None;
                }

                // For example, say we're calling f(_5.0) and child = (*_1).1 where
                // .1 is private to parent. Then:
                //    parent_toplevel_arg = _5.0
                //    parent_arg_projected = (*_5.0).1
                //    parent_arg_accessible = (*_5.0)

                let parent_toplevel_arg = parent_arg_places
                    .iter()
                    .find(|(j, _)| child.local.as_usize() - 1 == *j)
                    .map(|(_, place)| place)?;

                let mut projection = parent_toplevel_arg.projection.to_vec();
                let mut ty = parent_toplevel_arg.ty(self.body.local_decls(), tcx);
                let parent_param_env = tcx.param_env(self.def_id);
                log::debug!("Adding child {child:?} to parent {parent_toplevel_arg:?}");
                for elem in child.projection.iter() {
                    ty = ty.projection_ty_core(tcx, parent_param_env, &elem, |_, field, _| {
                        ty.field_ty(tcx, field)
                    });
                    let elem = match elem {
                        ProjectionElem::Field(field, _) => ProjectionElem::Field(field, ty.ty),
                        elem => elem,
                    };
                    projection.push(elem);
                }

                let parent_arg_projected = Place::make(parent_toplevel_arg.local, &projection, tcx);
                Some(parent_arg_projected)
            };
        use flowistry::infoflow::FlowDomain;

        for (child, _) in return_state.matrix().rows() {
            if let Some(parent) = translate_child_to_parent(child, true) {
                let was_return = child.local == RETURN_PLACE;
                // > 1 because arguments will always have their synthetic location in their dep set
                let was_mutated = return_state.row_set(child).len() > 1;
                if !was_mutated && !was_return {
                    continue;
                }

                let child_deps = return_state.row_set(child);
                let parent_deps = return_state
                    .matrix()
                    .rows()
                    .filter(|(_, deps)| child_deps.is_superset(deps))
                    .filter_map(|(row, _)| Some((translate_child_to_parent(row, false)?, None)))
                    .collect::<Vec<_>>();

                debug!("child {child:?} \n  / child_deps {child_deps:?}\n-->\nparent {parent:?}\n   / parent_deps {parent_deps:?}"
                );
                self.elision_info
                    .borrow_mut()
                    .entry(location)
                    .or_insert_with(HashSet::default)
                    .extend(parent_deps.iter().map(|(p, proj)| {
                        let mut dep: algebra::MirTerm = p.into();
                        if let Some(elem) = proj {
                            dep = dep.wrap_in_elem(*elem);
                        }
                        algebra::MirEquation::new(parent.into(), dep.add_unknown())
                    }));
                self.transfer_function(state, parent, &parent_deps, location, true);
            }
        }

        true
    }
}

impl<'a, 'tcx, 'g, 'inliner> AnalysisDomain<'tcx> for FlowAnalysis<'a, 'tcx, 'g, 'inliner> {
    type Domain = FlowDomain<'tcx>;
    type Direction = Forward;
    const NAME: &'static str = "FlowAnalysis";

    fn bottom_value(&self, _body: &Body<'tcx>) -> Self::Domain {
        FlowDomain::default()
    }

    fn initialize_start_block(&self, _body: &Body<'tcx>, state: &mut Self::Domain) {
        for (arg, loc) in self.aliases.all_args() {
            for place in self.aliases.conflicts(arg) {
                debug!(
                    "arg={arg:?} / place={place:?} / loc={:?}",
                    self.location_domain().value(loc)
                );
                state
                    .matrix_mut()
                    .set(self.aliases.normalize(*place), (loc, *place));
            }
        }
    }
}

impl<'a, 'tcx, 'g, 'inliner> Analysis<'tcx> for FlowAnalysis<'a, 'tcx, 'g, 'inliner> {
    fn apply_statement_effect(
        &self,
        state: &mut Self::Domain,
        statement: &Statement<'tcx>,
        location: Location,
    ) {
        ModularMutationVisitor::new(
            &self.aliases,
            |mutated: Place<'tcx>,
             inputs: &[(Place<'tcx>, Option<PlaceElem<'tcx>>)],
             location: Location,
             _mutation_status: MutationStatus| {
                self.transfer_function(state, mutated, inputs, location, true)
            },
        )
        .visit_statement(statement, location);
    }

    fn apply_terminator_effect(
        &self,
        state: &mut Self::Domain,
        terminator: &Terminator<'tcx>,
        location: Location,
    ) {
        if self.analysis_control.avoid_inlining() {
            if self
                .carries_marker
                .can_be_elided(&terminator.kind, self.body, state)
                && self.recurse_into_call(state, &terminator.kind, location)
            {
                debug!("Elided {:?}", terminator.kind);
                return;
            }
        }

        ModularMutationVisitor::new(
            &self.aliases,
            |mutated: Place<'tcx>,
             inputs: &[(Place<'tcx>, Option<PlaceElem<'tcx>>)],
             location: Location,
             _mutation_status: MutationStatus| {
                self.transfer_function(
                    state,
                    mutated,
                    inputs,
                    location,
                    !matches!(terminator.kind, TerminatorKind::Call { .. }),
                )
            },
        )
        .visit_terminator(terminator, location);
    }

    fn apply_call_return_effect(
        &self,
        _state: &mut Self::Domain,
        _block: BasicBlock,
        _return_places: rustc_mir_dataflow::CallReturnPlaces<'_, 'tcx>,
    ) {
    }
}

pub fn compute_flow_internal<'a, 'tcx, 'g, 's>(
    tcx: TyCtxt<'tcx>,
    gli: GLI<'g>,
    body_id: BodyId,
    body_with_facts: &'a CachedSimplifedBodyWithFacts<'tcx>,
<<<<<<< HEAD
) -> FlowResults<'a, 'tcx, 'g> {
    //flowistry::infoflow::BODY_STACK.with(|body_stack| {
    //body_stack.borrow_mut().push(body_id);
    // debug!(
    //   "{}",
    //   rustc_hir_pretty::to_string(rustc_hir_pretty::NO_ANN, |s| s
    //     .print_expr(&tcx.hir().body(body_id).value))
    // );
    // debug!("{}", body_with_facts.simplified_body().to_string(tcx).unwrap());

    let def_id = tcx.hir().body_owner_def_id(body_id).to_def_id();
    let aliases = Aliases::build(tcx, def_id, body_with_facts.body_with_facts());
    let location_domain = aliases.location_domain().clone();

    let body = body_with_facts.simplified_body();
    let control_dependencies = body.control_dependencies();
    debug!("Control dependencies: {control_dependencies:?}");

    let results = {
        //block_timer!("Flow");

        let analysis = FlowAnalysis::new(tcx, gli, def_id, body, aliases, control_dependencies);
        engine::iterate_to_fixpoint(tcx, body, location_domain, analysis)
        // analysis.into_engine(tcx, body).iterate_to_fixpoint()
    };

    if log::log_enabled!(log::Level::Info) {
        let counts = body
            .all_locations()
            .flat_map(|loc| {
                let state = results.state_at(loc).matrix();
                state
                    .rows()
                    .map(|(_, locations)| locations.len())
                    .collect::<Vec<_>>()
            })
            .collect::<Vec<_>>();

        let nloc = body.all_locations().count();
        let np = counts.len();
        let pavg = np as f64 / (nloc as f64);
        let nl = counts.into_iter().sum::<usize>();
        let lavg = nl as f64 / (nloc as f64);
        log::info!(
        "Over {nloc} locations, total number of place entries: {np} (avg {pavg:.0}/loc), total size of location sets: {nl} (avg {lavg:.0}/loc)",
      );
    }
    //body_stack.borrow_mut().pop();

    results
    //})
=======
    carries_marker: &'s MarkerCarryingOracle<'tcx, 's>,
    analysis_control: &'static AnalysisCtrl,
) -> FlowResults<'a, 'tcx, 'g, 's> {
    flowistry::infoflow::BODY_STACK.with(|body_stack| {
        body_stack.borrow_mut().push(body_id);
        // debug!(
        //   "{}",
        //   rustc_hir_pretty::to_string(rustc_hir_pretty::NO_ANN, |s| s
        //     .print_expr(&tcx.hir().body(body_id).value))
        // );
        // debug!("{}", body_with_facts.simplified_body().to_string(tcx).unwrap());

        let def_id = tcx.hir().body_owner_def_id(body_id).to_def_id();
        let aliases = Aliases::build(tcx, def_id, body_with_facts);
        let location_domain = aliases.location_domain().clone();

        let body = body_with_facts.simplified_body();
        let control_dependencies = ControlDependencies::build(body);
        debug!("Control dependencies: {control_dependencies:?}");

        let results = {
            //block_timer!("Flow");

            let analysis = FlowAnalysis::new(
                tcx,
                gli,
                def_id,
                body,
                aliases,
                control_dependencies,
                carries_marker,
                analysis_control,
            );
            engine::iterate_to_fixpoint(tcx, body, location_domain, analysis)
            // analysis.into_engine(tcx, body).iterate_to_fixpoint()
        };
        body_stack.borrow_mut().pop();

        results
    })
>>>>>>> 8c23afbe
}<|MERGE_RESOLUTION|>--- conflicted
+++ resolved
@@ -1,26 +1,21 @@
 use std::{
-    borrow::{Borrow, Cow},
+    borrow::Cow,
     cell::RefCell,
     fmt::Display,
     rc::Rc,
 };
 
 use crate::{
-    ana,
     ir::global_location::{GliAt, GLI},
     rust::{
-<<<<<<< HEAD
-        mir::{self, visit::Visitor, *},
-=======
         hir,
-        mir::{visit::Visitor, *},
->>>>>>> 8c23afbe
+        mir::{visit::Visitor, *, self},
         rustc_data_structures::fx::FxHashSet as HashSet,
         rustc_hir::{def_id::DefId, BodyId},
         rustc_mir_dataflow::{self, Analysis, AnalysisDomain, Forward, JoinSemiLattice},
         ty::{self, subst::GenericArgKind},
     },
-    utils::{self, AsFnAndArgs, IntoBodyId, SparseMatrix, TyCtxtExt},
+    utils::{self, AsFnAndArgs, IntoBodyId, SparseMatrix, TyCtxtExt, RecursionBreakingCache},
     AnalysisCtrl, HashMap, TyCtxt,
 };
 
@@ -326,10 +321,10 @@
     fn probably_performs_side_effects(
         &self,
         func: DefId,
-        args: &[Option<Place>],
+        args: &[Option<Place<'tcx>>],
         state: &FlowDomain<'tcx>,
     ) -> bool {
-        let sig = self.tcx.fn_sig(func).skip_binder();
+        let sig = self.tcx.fn_sig(func).skip_binder().skip_binder();
         let has_no_outputs =
             sig.output().is_unit() && !sig.inputs().iter().any(|i| i.is_mutable_ptr());
         has_no_outputs
@@ -342,7 +337,7 @@
 
     pub fn can_be_elided(
         &self,
-        terminator: &TerminatorKind,
+        terminator: &TerminatorKind<'tcx>,
         body: &Body<'tcx>,
         state: &FlowDomain<'tcx>,
     ) -> bool {
@@ -368,7 +363,7 @@
                 .cache
                 .get(body_id, |_| {
                     let body = self.tcx.body_for_body_id(body_id).simplified_body();
-                    body.basic_blocks()
+                    body.basic_blocks
                         .iter()
                         .any(|bbdat| self.fn_carries_marker(body, &bbdat.terminator().kind))
                 })
@@ -398,7 +393,7 @@
     pub fn fn_carries_marker(&self, body: &Body<'tcx>, terminator: &TerminatorKind) -> bool {
         use utils::TyExt;
 
-        if let Ok((defid, args, _)) = terminator.as_fn_and_args() {
+        if let Ok((defid, _args, _)) = terminator.as_fn_and_args() {
             debug!(
                 "Checking function {} for markers",
                 self.tcx.def_path_debug_str(defid)
@@ -407,23 +402,12 @@
             let result = if carries {
                 debug!("  carries self");
                 true
-            } else if Some(defid) == self.tcx.lang_items().from_generator_fn() {
-                debug!("  is async closure");
-                let closure = match args.as_slice() {
-                    [Some(p)] => *p,
-                    _ => panic!("Expected one non-const closure argument"),
-                };
-                debug_assert!(closure.projection.is_empty());
-                let closure_fn = if let ty::TyKind::Generator(gid, _, _) =
-                    body.local_decls[closure.local].ty.kind()
-                {
-                    *gid
-                } else {
-                    unreachable!("Expected Generator")
-                };
+            } else if let ty::TyKind::Alias(ty::AliasKind::Opaque, alias) = 
+                    body.local_decls[mir::RETURN_PLACE].ty.kind()
+                && let ty::TyKind::Generator(closure_fn, _, _) = self.tcx.type_of(alias.def_id).skip_binder().kind() {
                 let map = self.tcx.hir();
                 self.body_carries_marker(
-                    map.body_owned_by(map.local_def_id_to_hir_id(closure_fn.as_local().unwrap())),
+                    map.body_owned_by(closure_fn.as_local().unwrap()),
                 )
             } else {
                 let local_carries = defid.as_local().map_or(false, |ldid| {
@@ -436,6 +420,7 @@
                 let type_carries = self
                     .tcx
                     .fn_sig(defid)
+                    .skip_binder()
                     .skip_binder()
                     .inputs_and_output
                     .iter()
@@ -468,9 +453,9 @@
     pub gli: GLI<'g>,
     analysis_control: &'static AnalysisCtrl,
     carries_marker: &'s MarkerCarryingOracle<'tcx, 's>,
-    recurse_cache: flowistry::cached::Cache<
+    recurse_cache: RecursionBreakingCache<
         BodyId,
-        flowistry::infoflow::FlowResults<'a, 'tcx, flowistry::infoflow::TransitiveFlowDomain<'tcx>>,
+        flowistry::infoflow::FlowResults<'a, 'tcx>,
     >,
     elision_info: RefCell<HashMap<Location, HashSet<algebra::MirEquation>>>,
 }
@@ -492,13 +477,9 @@
         def_id: DefId,
         body: &'a Body<'tcx>,
         aliases: Aliases<'a, 'tcx>,
-<<<<<<< HEAD
         control_dependencies: ControlDependencies<BasicBlock>,
-=======
-        control_dependencies: ControlDependencies,
         carries_marker: &'s MarkerCarryingOracle<'tcx, 's>,
         analysis_control: &'static AnalysisCtrl,
->>>>>>> 8c23afbe
     ) -> Self {
         FlowAnalysis {
             tcx,
@@ -507,7 +488,7 @@
             body,
             aliases,
             control_dependencies,
-            recurse_cache: flowistry::cached::Cache::default(),
+            recurse_cache: RecursionBreakingCache::default(),
             analysis_control,
             elision_info: Default::default(),
             carries_marker,
@@ -702,7 +683,7 @@
 
         // If a function returns never (fn () -> !) then there are no exit points,
         // so we can't analyze effects on exit
-        let fn_sig = tcx.fn_sig(*def_id);
+        let fn_sig = tcx.fn_sig(*def_id).skip_binder();
         if fn_sig.skip_binder().output().is_never() {
             debug!("  Func returns never");
             return false;
@@ -749,27 +730,18 @@
             return false;
         }
 
-        let recursive = flowistry::infoflow::BODY_STACK.with(|body_stack| {
-            let body_stack = body_stack.borrow();
-            body_stack.iter().any(|visited_id| *visited_id == body_id)
-        });
-        if recursive {
-            debug!("  Func is a recursive call");
-            return false;
-        }
-
         let body_with_facts =
             crate::borrowck_facts::get_body_with_borrowck_facts(tcx, def_id.expect_local());
-        let flow = self.recurse_cache.get(body_id, |_| {
+        let Some(flow) = self.recurse_cache.get(body_id, |_| {
             info!("Recursing into {}", tcx.def_path_debug_str(*def_id));
             flowistry::infoflow::compute_flow(tcx, body_id, body_with_facts)
-        });
-        let body = &body_with_facts.simplified_body();
-
-        let mut return_state = <flowistry::infoflow::TransitiveFlowDomain as flowistry::infoflow::FlowDomain>::from_location_domain(flow.analysis.location_domain());
+        }) else { return false };
+        let body = &body_with_facts.body;
+
+        let mut return_state = flowistry::infoflow::FlowDomain::new(flow.analysis.location_domain());
         {
             let return_locs = body
-                .basic_blocks()
+                .basic_blocks
                 .iter_enumerated()
                 .filter_map(|(bb, data)| match data.terminator().kind {
                     TerminatorKind::Return => Some(body.terminator_loc(bb)),
@@ -788,9 +760,7 @@
                         return None;
                     }
 
-                    if let Some((dst, _)) = destination {
-                        return Some(*dst);
-                    }
+                    return Some(*destination)
                 }
 
                 if !child.is_arg(body) || (mutated && !child.is_indirect()) {
@@ -815,7 +785,7 @@
                 for elem in child.projection.iter() {
                     ty = ty.projection_ty_core(tcx, parent_param_env, &elem, |_, field, _| {
                         ty.field_ty(tcx, field)
-                    });
+                    }, |_, ty| ty);
                     let elem = match elem {
                         ProjectionElem::Field(field, _) => ProjectionElem::Field(field, ty.ty),
                         elem => elem,
@@ -826,9 +796,8 @@
                 let parent_arg_projected = Place::make(parent_toplevel_arg.local, &projection, tcx);
                 Some(parent_arg_projected)
             };
-        use flowistry::infoflow::FlowDomain;
-
-        for (child, _) in return_state.matrix().rows() {
+
+        for (child, _) in return_state.rows() {
             if let Some(parent) = translate_child_to_parent(child, true) {
                 let was_return = child.local == RETURN_PLACE;
                 // > 1 because arguments will always have their synthetic location in their dep set
@@ -839,7 +808,6 @@
 
                 let child_deps = return_state.row_set(child);
                 let parent_deps = return_state
-                    .matrix()
                     .rows()
                     .filter(|(_, deps)| child_deps.is_superset(deps))
                     .filter_map(|(row, _)| Some((translate_child_to_parent(row, false)?, None)))
@@ -958,8 +926,9 @@
     gli: GLI<'g>,
     body_id: BodyId,
     body_with_facts: &'a CachedSimplifedBodyWithFacts<'tcx>,
-<<<<<<< HEAD
-) -> FlowResults<'a, 'tcx, 'g> {
+    carries_marker: &'s MarkerCarryingOracle<'tcx, 's>,
+    analysis_control: &'static AnalysisCtrl,
+) -> FlowResults<'a, 'tcx, 'g, 's> {
     //flowistry::infoflow::BODY_STACK.with(|body_stack| {
     //body_stack.borrow_mut().push(body_id);
     // debug!(
@@ -980,7 +949,16 @@
     let results = {
         //block_timer!("Flow");
 
-        let analysis = FlowAnalysis::new(tcx, gli, def_id, body, aliases, control_dependencies);
+        let analysis = FlowAnalysis::new(
+            tcx,
+            gli,
+            def_id,
+            body,
+            aliases,
+            control_dependencies,
+            carries_marker,
+            analysis_control,
+        );
         engine::iterate_to_fixpoint(tcx, body, location_domain, analysis)
         // analysis.into_engine(tcx, body).iterate_to_fixpoint()
     };
@@ -1010,46 +988,4 @@
 
     results
     //})
-=======
-    carries_marker: &'s MarkerCarryingOracle<'tcx, 's>,
-    analysis_control: &'static AnalysisCtrl,
-) -> FlowResults<'a, 'tcx, 'g, 's> {
-    flowistry::infoflow::BODY_STACK.with(|body_stack| {
-        body_stack.borrow_mut().push(body_id);
-        // debug!(
-        //   "{}",
-        //   rustc_hir_pretty::to_string(rustc_hir_pretty::NO_ANN, |s| s
-        //     .print_expr(&tcx.hir().body(body_id).value))
-        // );
-        // debug!("{}", body_with_facts.simplified_body().to_string(tcx).unwrap());
-
-        let def_id = tcx.hir().body_owner_def_id(body_id).to_def_id();
-        let aliases = Aliases::build(tcx, def_id, body_with_facts);
-        let location_domain = aliases.location_domain().clone();
-
-        let body = body_with_facts.simplified_body();
-        let control_dependencies = ControlDependencies::build(body);
-        debug!("Control dependencies: {control_dependencies:?}");
-
-        let results = {
-            //block_timer!("Flow");
-
-            let analysis = FlowAnalysis::new(
-                tcx,
-                gli,
-                def_id,
-                body,
-                aliases,
-                control_dependencies,
-                carries_marker,
-                analysis_control,
-            );
-            engine::iterate_to_fixpoint(tcx, body, location_domain, analysis)
-            // analysis.into_engine(tcx, body).iterate_to_fixpoint()
-        };
-        body_stack.borrow_mut().pop();
-
-        results
-    })
->>>>>>> 8c23afbe
 }