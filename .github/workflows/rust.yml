--- conflicted
+++ resolved
@@ -45,6 +45,7 @@
         cargo test --test control_flow_tests
         cargo test --test new_alias_analysis_tests
         cargo test --test async_tests
+
   intergration-tests:
     name: Integration Tests
     runs-on: ubuntu-latest
@@ -76,14 +77,9 @@
         raco pkg install --auto || raco setup forge
     - name: Run Tests
       run: cargo test --test external_annotation_tests 
-<<<<<<< HEAD
-  linting:
-    name: Clippy
 
-=======
   format-check:
     name: Format Control
->>>>>>> e2d6d140
     runs-on: ubuntu-latest
 
     steps:
@@ -94,7 +90,13 @@
       with:
         path: ~/.rustup
         key: ${{ runner.os }}-rust-toolchain-${{ hashFiles('rust-toolchain.toml') }}
-<<<<<<< HEAD
+    - name: Perform Check
+      run: cargo fmt --check
+
+  linting:
+    name: Clippy
+    runs-on: ubuntu-latest
+    steps:
     - name: Cache Dependencies
       uses: actions/cache@v3
       with:
@@ -105,9 +107,5 @@
           ~/.cargo/git/db/
           target/
         key: ${{ runner.os }}-rust-deps-${{ hashFiles('Cargo.lock', 'rust-toolchain.toml') }}
-    - name: Clippy
-      run: cargo clippy --all -- -D warnings
-=======
-    - name: Perform Check
-      run: cargo fmt --check
->>>>>>> e2d6d140
+    - name: Here come the complaints
+      run: cargo clippy --all -- -D warnings