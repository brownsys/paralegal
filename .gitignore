--- conflicted
+++ resolved
@@ -3,10 +3,6 @@
 
 /rust-dfpp-patch
 flow-graph.json
-<<<<<<< HEAD
-/.cargo/
-=======
 
 # Local cargo configuration
-.cargo/config.toml
->>>>>>> 2bb4d435
+.cargo/config.toml