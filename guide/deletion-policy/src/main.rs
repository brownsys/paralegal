--- conflicted
+++ resolved
@@ -27,30 +27,14 @@
 
     let found = ctx.all_controllers().any(|(deleter_id, _)| {
         let delete_sinks = ctx
-<<<<<<< HEAD
-            .marked_sinks(deleter.data_sinks(), Marker::new_intern("deletes"))
-            .map(|s| s.into())
-=======
             .all_nodes_for_ctrl(deleter_id)
             .filter(|n| ctx.has_marker(Marker::new_intern("deletes"), *n))
->>>>>>> fd7cf5b8
             .collect::<Vec<_>>();
         let delete_sinks_borrowed = delete_sinks.iter().collect::<Vec<_>>();
         user_data_types.iter().all(|&t| {
-<<<<<<< HEAD
-            let sources = ctx.srcs_with_type(deleter, t).collect::<Vec<_>>();
-            ctx.any_flows(
-                Some(deleter_id),
-                &sources,
-                &delete_sinks_borrowed,
-                paralegal_policy::EdgeType::Data,
-            )
-            .is_some()
-=======
             let sources = ctx.srcs_with_type(deleter_id, t).collect::<Vec<_>>();
             ctx.any_flows(&sources, &delete_sinks, paralegal_policy::EdgeType::Data)
                 .is_some()
->>>>>>> fd7cf5b8
         })
     });
     assert_error!(ctx, found, "Could not find a controller deleting all types");
