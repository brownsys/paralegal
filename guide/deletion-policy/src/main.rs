use anyhow::Result;
use paralegal_policy::{assert_error, Context, Marker};
use std::sync::Arc;

fn dummy_policy(ctx: Arc<Context>) -> Result<()> {
    println!("Graph loaded.");
    Ok(())
}

fn main() -> Result<()> {
    let dir = "../file-db-example/";
    let mut cmd = paralegal_policy::SPDGGenCommand::global();
    cmd.get_command().args([
        "--external-annotations",
        "external-annotations.toml",
        "--eager-local-markers",
    ]);
    cmd.run(dir)?.with_context(dummy_policy)?;
    println!("Policy successful");
    Ok(())
}

fn deletion_policy(ctx: Arc<Context>) -> Result<()> {
    let user_data_types = ctx
        .marked_type(Marker::new_intern("user_data"))
        .collect::<Vec<_>>();

    let found = ctx.all_controllers().any(|(deleter_id, deleter)| {
        let delete_sinks = ctx
            .marked_sinks(deleter.data_sinks(), Marker::new_intern("deletes"))
<<<<<<< HEAD
            .map(|s| s.into())
=======
            .map(|s| s.clone().into())
>>>>>>> 3eec1566
            .collect::<Vec<_>>();
        let delete_sinks_borrowed = delete_sinks.iter().collect::<Vec<_>>();
        user_data_types.iter().all(|&t| {
            let sources = ctx.srcs_with_type(deleter, t).collect::<Vec<_>>();
            ctx.any_flows(
                Some(deleter_id),
                &sources,
                &delete_sinks_borrowed,
                paralegal_policy::EdgeType::Data,
            )
            .is_some()
        })
    });
    assert_error!(ctx, found, "Could not find a controller deleting all types");
    Ok(())
}<|MERGE_RESOLUTION|>--- conflicted
+++ resolved
@@ -28,11 +28,7 @@
     let found = ctx.all_controllers().any(|(deleter_id, deleter)| {
         let delete_sinks = ctx
             .marked_sinks(deleter.data_sinks(), Marker::new_intern("deletes"))
-<<<<<<< HEAD
-            .map(|s| s.into())
-=======
             .map(|s| s.clone().into())
->>>>>>> 3eec1566
             .collect::<Vec<_>>();
         let delete_sinks_borrowed = delete_sinks.iter().collect::<Vec<_>>();
         user_data_types.iter().all(|&t| {
