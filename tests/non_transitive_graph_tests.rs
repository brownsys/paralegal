--- conflicted
+++ resolved
@@ -102,7 +102,6 @@
     assert!(graph.connects_direct(get, send));
 }
 
-<<<<<<< HEAD
 #[test]
 fn loop_retains_dependency() {
     assert!(*TEST_CRATE_ANALYZED);
@@ -122,7 +121,8 @@
     assert!(graph.connects(dp, send));
     assert!(graph.connects(modify_other, send));
     assert!(graph.connects_direct(get, send));
-=======
+}
+
 #[allow(dead_code)]
 fn arguments() {
     assert!(*TEST_CRATE_ANALYZED);
@@ -134,5 +134,4 @@
     let dp = graph.function_call("dp_user_data");
 
     assert!(graph.connects(a1, dp));
->>>>>>> 6bbe0abd
 }