#![feature(register_tool)]
#![register_tool(dfpp)]

#[dfpp::label(sensitive)]
struct UserData {
    pub data: Vec<i64>,
}

#[dfpp::analyze]
fn basic_happens_before() {
    let mut user_data = get_user_data();
    dp_user_data(&mut user_data);
    send_user_data(&user_data);
}

#[dfpp::analyze]
fn conditional_happens_before(cond: bool) {
    let mut user_data = get_user_data();
    if cond {
        dp_user_data(&mut user_data);
    }
    send_user_data(&user_data);
}

fn data_contains_3(d: &UserData) -> bool {
    d.data.iter().any(|i| *i == 3)
}

#[dfpp::analyze]
fn data_influenced_conditional_happens_before() {
    let mut user_data = get_user_data();
    if data_contains_3(&user_data) {
        dp_user_data(&mut user_data);
    }
    send_user_data(&user_data);
}

#[dfpp::analyze]
fn conditional_happens_before_with_two_parents_before_if(mut d: Vec<i64>, cond: bool) {
    d.push(6);
    let mut user_data = get_user_data_with(d);
    if cond {
        dp_user_data(&mut user_data);
    }
    send_user_data(&user_data);
}

#[dfpp::analyze]
fn loops(mut x: i32) {
    let mut user_data = get_user_data();
    while x < 10 {
        dp_user_data(&mut user_data);
        x -= 1;
    }
    send_user_data(&user_data);
}

#[dfpp::analyze]
<<<<<<< HEAD
fn loop_retains_dependency(mut x: i32) {
    let mut user_data = get_user_data();
    let mut other_data = get_other_data();
    while x < 10 {
        dp_user_data_with(&mut user_data, &other_data);
        modify_other_data(&mut other_data);
=======
fn args(mut x: i32) {
    let mut user_data = get_user_data();
    while x < 10 {
        dp_user_data(&mut user_data);
>>>>>>> 6bbe0abd
        x -= 1;
    }
    send_user_data(&user_data);
}

#[dfpp::label(source)]
fn get_user_data() -> UserData {
    return UserData {
        data: vec![1, 2, 3],
    };
}

#[dfpp::label(source)]
fn get_user_data_with(data: Vec<i64>) -> UserData {
    return UserData { data };
}

fn get_other_data() -> Vec<i64> {
    return vec![1, 2, 3]
}

fn dp_user_data(user_data: &mut UserData) {
    for i in &mut user_data.data {
        *i = 2;
    }
}

fn dp_user_data_with(user_data: &mut UserData, other_data: &Vec<i64>) {
    for i in 0..user_data.data.len() {
        user_data.data[i] = other_data[i];
    }
}

fn modify_other_data(other_data: &mut Vec<i64>) {
}

#[dfpp::label{ sink, arguments = [0] }]
fn send_user_data(user_data: &UserData) {}

fn main() {
    println!("Hello, world!");
}<|MERGE_RESOLUTION|>--- conflicted
+++ resolved
@@ -56,19 +56,22 @@
 }
 
 #[dfpp::analyze]
-<<<<<<< HEAD
 fn loop_retains_dependency(mut x: i32) {
     let mut user_data = get_user_data();
     let mut other_data = get_other_data();
     while x < 10 {
         dp_user_data_with(&mut user_data, &other_data);
         modify_other_data(&mut other_data);
-=======
+        x -= 1;
+    }
+    send_user_data(&user_data);
+}
+
+#[dfpp::analyze]
 fn args(mut x: i32) {
     let mut user_data = get_user_data();
     while x < 10 {
         dp_user_data(&mut user_data);
->>>>>>> 6bbe0abd
         x -= 1;
     }
     send_user_data(&user_data);
