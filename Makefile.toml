# This directory contains the scripts that run our CI activity and checks.
# The idea is that these scripts let you easily replicate CI steps locally.
#
# The most common tasks are
# - `fix-all` tries to fix all the formatting and code style issues. This is
#   most likely the command you want to run.
# - `check-all` runs all the formatting and code-style checks we also run in CI
#   This performs all teh same operations as `fix-ll` but complains instead of
#   solving them.
# - `pdg-tests` which runs our current complete test suite
#
# The CI actually runs some of these checks in separate steps to provide easier
# insight into which part failed.
[env]
TEST_DIR = "crates/paralegal-flow/tests"
CARGO_TERM_VERBOSE = { condition = { env_true = ["CI"] }, value = "true" }

[config]
default_to_workspace = false

[tasks.install]
command = "cargo"
args = ["install", "--locked", "--path", "crates/paralegal-flow"]

[tasks.pdg-tests]
description = "The suite of synthetic tests for the PDG and the policy framweork."
dependencies = [
    "analyzer-tests",
    "policy-framework-tests",
    "guide-project",
    "integration-tests",
]

[tasks.check-all]
description = "Perform all formatting-like checks. This is the same set that runs in the CI."
dependencies = ["format-check-all", "clippy-check-all", "doc-check"]

[tasks.fix-all]
description = """\
Attempt to perform any formatting and code structure related fixes.

Note: This uses the clippy-fix command under the hood. This can introduce
breaking changes and so this tscript only passes `--allow-staged` to the
fix command. What this means for you is that you need to stage (or commit)
your changes in git for the fix command to work. This is a precaution that
allows you to inspect, test and potentially reject clippy's changes before
accepting them.

Because we invoke the fix command multiple separate time it may fail again
because of unstaged changes after applying the first fix. Inspect the changes,
stage them and rerun the script until no more errors occur.
"""
dependencies = ["format-all", "clippy-all"]

[tasks.analyzer-tests]
description = "Low-level tests for the PDG emitted by the analyzer specifically."
command = "cargo"
args = [
    "test",
    "-p",
    "paralegal-flow",
    "--test",
    "non_transitive_graph_tests",
    "--test",
    "call_chain_analysis_tests",
    "--test",
    "control_flow_tests",
    "--test",
    "new_alias_analysis_tests",
    "--test",
    "async_tests",
    "--no-fail-fast",
]

[tasks.policy-framework-tests]
description = "Tests related to the correctness of the policy framework."
command = "cargo"
args = ["test", "-p", "paralegal-policy", "--lib"]

<<<<<<< HEAD
[tasks.integration-tests]
command = "cargo"
args = ["test", "--test", "lemmy", "--test", "websubmit", "--no-fail-fast"]

=======
>>>>>>> 7f7c080b
[tasks.guide-project]
description = "Build and run the policy from the guide."
cwd = "guide/deletion-policy"
command = "cargo"
args = ["run"]

[tasks.doc-check]
dependencies = [
    "rustdoc-paralegal-spdg",
    "rustdoc-paralegal-policy",
    "rustdoc-paralegal",
]

[tasks.rustdoc-one]
private = true
command = "cargo"
args = ["rustdoc", "-p", "${RUSTDOC_TARGET}", "--", "-Drustdoc::all"]

[tasks.rustdoc-paralegal-spdg]
extend = "rustdoc-one"
env = { "RUSTDOC_TARGET" = "paralegal-spdg" }

[tasks.rustdoc-paralegal-policy]
extend = "rustdoc-one"
env = { "RUSTDOC_TARGET" = "paralegal-policy" }

[tasks.rustdoc-paralegal]
extend = "rustdoc-one"
env = { "RUSTDOC_TARGET" = "paralegal" }

[tasks.format-all]
env = { "FORMAT_ARGS" = "fmt", "INCLUDE_TESTS" = "true" }
run_task = "format-run"

[tasks.format-check-all]
env = { "FORMAT_ARGS" = "fmt --check", "INCLUDE_TESTS" = "true" }
run_task = "format-run"

[tasks.clippy-all]
description = """\
Note: You are using the clippy-fix command. Because this can introduce breaking
changes this script only passes `--allow-staged` to the fix command. What this
means for you is that you need to stage (or commit) your changes in git for the
fix command to work. This is a precaution that allows you to inspect, test and
potentially reject clippy's changes before accepting them.

Because we invoke the fix command multiple separate time it may fail again
because of unstaged changes after applying the first fix. Inspect the changes,
stage them and rerun the script until no more errors occur.
"""
run_task = "format-run"

[tasks.clippy-all.env]
FORMAT_ARGS = "clippy --fix --allow-staged --all -- -Dwarnings"
INCLUDE_TESTS = { unset = true }

[tasks.clippy-check-all]
run_task = "format-run"

[tasks.clippy-check-all.env]
FORMAT_ARGS = "clippy --all -- -Dwarnings"
INCLUDE_TESTS = { unset = true }

[tasks.format-base]
description = """\
This is bit ugly, because we want to reuse this tasks

- In different directories (controlled by the `FORMAT_WD` env variable)
- With different base comamnds (`cargo clippy` vs `cargo fmt`)
- With different goals (check vs fix)

The last two are both done via the `FORMAT_ARGS` command.

Basically this task doesn't do anything, the only reason it exists is so that we can
combine multiple partially configured runs of this in the `format-run` task. That run
configures the various places where this task is called on, then the top-level tasks
(`format-check-all`, `format-all`, `clippy-check-all`, `clippy-all`) select the actual
command to run but is able to reuse the targets to run the commands on.
"""
private = true
cwd = "${FORMAT_WD}"
command = "cargo"
args = ["@@split(FORMAT_ARGS, )"]

[tasks.format-run]
private = true
dependencies = [
    "format-props",
    "format-guide-example",
    "format-guide-policy",
    "format-tests",
]

[tasks.format-props]
private = true
env = { "FORMAT_WD" = "." }
run_task = "format-base"

[tasks.format-guide-example]
private = true
env = { "FORMAT_WD" = "guide/file-db-example" }
run_task = "format-base"

[tasks.format-guide-policy]
private = true
env = { "FORMAT_WD" = "guide/deletion-policy" }
run_task = "format-base"

[tasks.format-tests]
private = true
condition = { env_set = ["INCLUDE_TESTS"] }
script_runner = "@duckscript"
script = '''
wd = pwd
test_glob = concat ${TEST_DIR} /*
test_dirs = glob_array ${test_glob}
for dir in ${test_dirs}
    cargo_toml_path = concat ${dir} /Cargo.toml
    if is_path_exists ${cargo_toml_path}
        cd ${dir}
        exec --fail-on-error cargo %{FORMAT_ARGS}
        cd ${wd}
    end
end
cd crates/paralegal-policy/tests/test-crate
exec cargo %{FORMAT_ARGS}
'''

[tasks.populate-doc-dir]
dependencies = ["get-rustc-docs"]
script_runner = "@duckscript"
script = '''
source_path = concat ${RUSTUP_HOME} /toolchains/ ${RUSTUP_TOOLCHAIN} /share/doc/rust/html/rustc
mkdir docs
mv doc-src/index.html docs
mv ${source_path} docs/compiler
'''

[tasks.get-rustc-docs]
command = "rustup"
args = ["component", "add", "rustc-docs"]
dependencies = ["clean-rustc-docs-location"]

[tasks.clean-rustc-docs-location]
command = "rm"
args = [
    "-f",
    "${RUSTUP_HOME}/toolchains/${RUSTUP_TOOLCHAIN}/share/doc/rust/html/rustc",
]<|MERGE_RESOLUTION|>--- conflicted
+++ resolved
@@ -24,12 +24,7 @@
 
 [tasks.pdg-tests]
 description = "The suite of synthetic tests for the PDG and the policy framweork."
-dependencies = [
-    "analyzer-tests",
-    "policy-framework-tests",
-    "guide-project",
-    "integration-tests",
-]
+dependencies = ["analyzer-tests", "policy-framework-tests", "guide-project"]
 
 [tasks.check-all]
 description = "Perform all formatting-like checks. This is the same set that runs in the CI."
@@ -77,13 +72,6 @@
 command = "cargo"
 args = ["test", "-p", "paralegal-policy", "--lib"]
 
-<<<<<<< HEAD
-[tasks.integration-tests]
-command = "cargo"
-args = ["test", "--test", "lemmy", "--test", "websubmit", "--no-fail-fast"]
-
-=======
->>>>>>> 7f7c080b
 [tasks.guide-project]
 description = "Build and run the policy from the guide."
 cwd = "guide/deletion-policy"
