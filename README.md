--- conflicted
+++ resolved
@@ -13,26 +13,6 @@
 Form](https://forms.gle/QkijL7jSCksjirNP6) and we will send you a message once
 Paralegal goes fully public. 
 
-<<<<<<< HEAD
-[docs]: https://brownsys.github.io/paralegal
-
-## Repository Structure
-
-- `crates`: The source code of the various parts and tools that comprise
-  Paralegal
-  - `paralegal-spdg`: Definition of the Semantic Program Dependence Graph
-  - `paralegal-flow`: Rustc plugin that extracts an SPDG by means of control and
-    data flow analysis
-  - `paralegal-policy`: Framework for defining policies as graph queries
-  - `paralegal-explore`: Query and visualize parts of an SPDG
-- `prop`: Sample policies we wrote for Open Source Rust applications
-  - `websubmit`: Policy for <https://github.com/ms705/websubmit-rs>
-  - `lemmy`: Policy for <https://github.com/LemmyNet/lemmy>
-- `scripts`: Helper scripts for auxillary tasks. Currently only holds a script
-  for counting lines in Forge files
-- `doc-src`: Sources for building the documentation. that is hosted on [GitHub pages][docs]
-=======
 You can also leave us a note in the form on how you want to apply our tool and
 if we find your use case particularly compelling, we will give you early access
-and personal support.
->>>>>>> 3e084349
+and personal support.