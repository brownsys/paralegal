--- conflicted
+++ resolved
@@ -93,13 +93,9 @@
 pub struct MarkerAnnotation {
     /// The (unchanged) name of the marker as provided by the user
     pub marker: Identifier,
-<<<<<<< HEAD
-    pub on_return: bool,
-=======
     /// The annotation should apply to the return value
     pub on_return: bool,
     /// The annotation should apply to these arguments
->>>>>>> 074d847d
     pub on_argument: TinyBitSet,
 }
 
@@ -121,13 +117,6 @@
     }
 }
 
-<<<<<<< HEAD
-fn const_false() -> bool {
-    false
-}
-
-=======
->>>>>>> 074d847d
 #[cfg(feature = "rustc")]
 mod ser_defid_map {
     use serde::{Deserialize, Serialize};
@@ -362,11 +351,7 @@
     /// for markers.
     pub seen_functions: u32,
     /// The lines of code corresponding to the functions from
-<<<<<<< HEAD
-    /// [`dedup_functions::seen_functions`]. This is the sum of all
-=======
     /// [`Self::seen_functions`]. This is the sum of all
->>>>>>> 074d847d
     /// `analyzed_locs` of the controllers but deduplicated.
     pub seen_locs: u32,
     #[doc(hidden)]
@@ -683,8 +668,6 @@
         fn controller_id(self) -> LocalDefId {
             self.controller_id
         }
-<<<<<<< HEAD
-=======
     }
 
     impl IntoIterator for NodeCluster {
@@ -696,7 +679,6 @@
                 inner: self,
             }
         }
->>>>>>> 074d847d
     }
 
     impl NodeCluster {
@@ -725,17 +707,6 @@
             &self.nodes
         }
 
-<<<<<<< HEAD
-        /// Move-iterate `self`
-        pub fn into_iter(self) -> IntoIter {
-            IntoIter {
-                idx: 0..self.nodes.len(),
-                inner: self,
-            }
-        }
-
-=======
->>>>>>> 074d847d
         /// Attempt to collect an iterator of nodes into a cluster
         ///
         /// Returns `None` if the iterator was empty or if two nodes did
@@ -866,11 +837,7 @@
     /// MIR bodies without considering monomorphization
     pub unique_locs: u32,
     /// The number of unique functions that became part of the PDG. Corresponds
-<<<<<<< HEAD
-    /// to [`Self::UniqueLoCs`].
-=======
     /// to [`Self::unique_locs`].
->>>>>>> 074d847d
     pub unique_functions: u32,
     /// The number of lines we ran through the PDG construction. This is higher
     /// than unique LoCs, because we need to analyze some functions multiple
@@ -879,11 +846,7 @@
     /// Number of functions that correspond to [`Self::analyzed_locs]`
     pub analyzed_functions: u32,
     /// How many times we inlined functions. This will be higher than
-<<<<<<< HEAD
-    /// [`Self::AnalyzedFunction`] because sometimes the callee PDG is served
-=======
     /// [`Self::analyzed_functions`] because sometimes the callee PDG is served
->>>>>>> 074d847d
     /// from the cache.
     pub inlinings_performed: u32,
     /// How long it took to create this PDG
