use std::fmt;

pub fn write_sep<
    E,
    I: IntoIterator<Item = E>,
    F: FnMut(E, &mut fmt::Formatter<'_>) -> fmt::Result,
>(
    fmt: &mut fmt::Formatter<'_>,
    sep: &str,
    it: I,
    mut f: F,
) -> fmt::Result {
    let mut first = true;
    for e in it {
        if first {
            first = false;
        } else {
            fmt.write_str(sep)?;
        }
        f(e, fmt)?;
    }
    Ok(())
}

pub mod serde_map_via_vec {
    //! Serialize a [`HashMap`] by converting it to a [`Vec`], lifting
    //! restrictions on the types of permissible keys.
    //!
    //! The JSON serializer for [`HashMap`] needs the keys to serialize to a
    //! JSON string object, but sometimes that is not the case. Since the
    //! [`HashMap`] struct only requires its keys be [`Eq`] and [`Hash`] other
<<<<<<< HEAD
    //! non-string values may have been used as key (such is the case in
    //! [`Bodies`](super::Bodies)). Unfortunately you can still use the
    //! [`Serialize`] trait on [`HashMap`], even if the keys do not serialize to
    //! strings. Instead a runtime error will be thrown when a non-string key is
    //! encountered.
=======
    //! non-string values may have been used as key. Unfortunately you can still
    //! use the [`Serialize`] trait on [`HashMap`], even if the keys do not
    //! serialize to strings. Instead a runtime error will be thrown when a
    //! non-string key is encountered.
>>>>>>> 3e084349
    //!
    //! This module converts the [`HashMap`] into a [`Vec`] of tuples and
    //! (de)serializes that, which permits arbitrary types to be used for the
    //! keys.
    //!
    //! You are meant to use both [`serialize`] and [`deserialize`], because the
    //! [`Serialize`] and [`Deserialize`] instances of [`HashMap`] do not work
    //! together with these functions.

    use serde::{Deserialize, Deserializer, Serialize, Serializer};
    use std::collections::HashMap;

    /// Serialize a [`HashMap`] by first converting to a [`Vec`] of tuples and
    /// then serializing the vector.
    ///
    /// See module level documentation for usage information.
    pub fn serialize<S: Serializer, K: Serialize, V: Serialize>(
        map: &HashMap<K, V>,
        serializer: S,
    ) -> Result<S::Ok, S::Error> {
        map.iter().collect::<Vec<_>>().serialize(serializer)
    }

    /// Deserialize a [`HashMap`] by first deserializing a [`Vec`] of tuples and
    /// then converting.
    ///
    /// See module level documentation for usage information.
    pub fn deserialize<
        'de,
        D: Deserializer<'de>,
        K: Deserialize<'de> + std::cmp::Eq + std::hash::Hash,
        V: Deserialize<'de>,
    >(
        deserializer: D,
    ) -> Result<HashMap<K, V>, D::Error> {
        Ok(Vec::deserialize(deserializer)?.into_iter().collect())
    }
}<|MERGE_RESOLUTION|>--- conflicted
+++ resolved
@@ -29,18 +29,10 @@
     //! The JSON serializer for [`HashMap`] needs the keys to serialize to a
     //! JSON string object, but sometimes that is not the case. Since the
     //! [`HashMap`] struct only requires its keys be [`Eq`] and [`Hash`] other
-<<<<<<< HEAD
-    //! non-string values may have been used as key (such is the case in
-    //! [`Bodies`](super::Bodies)). Unfortunately you can still use the
-    //! [`Serialize`] trait on [`HashMap`], even if the keys do not serialize to
-    //! strings. Instead a runtime error will be thrown when a non-string key is
-    //! encountered.
-=======
     //! non-string values may have been used as key. Unfortunately you can still
     //! use the [`Serialize`] trait on [`HashMap`], even if the keys do not
     //! serialize to strings. Instead a runtime error will be thrown when a
     //! non-string key is encountered.
->>>>>>> 3e084349
     //!
     //! This module converts the [`HashMap`] into a [`Vec`] of tuples and
     //! (de)serializes that, which permits arbitrary types to be used for the
