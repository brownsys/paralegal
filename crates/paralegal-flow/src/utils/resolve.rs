--- conflicted
+++ resolved
@@ -53,7 +53,6 @@
     }
 }
 
-<<<<<<< HEAD
 fn find_primitive_impls<'tcx>(tcx: TyCtxt<'tcx>, name: &str) -> impl Iterator<Item = DefId> + 'tcx {
     let ty = match name {
         "bool" => SimplifiedType::Bool,
@@ -84,7 +83,8 @@
     };
 
     tcx.incoherent_impls(ty).iter().copied()
-=======
+}
+
 /// A small helper wrapper around [`def_path_res`] that represents a common way
 /// that `def_path_res` is used. In the case of errors they are reported to the
 /// user and `None` is returned so the caller has the option of making progress
@@ -106,7 +106,6 @@
             None
         }
     }
->>>>>>> 98a2d99b
 }
 
 /// Lifted from `clippy_utils`
