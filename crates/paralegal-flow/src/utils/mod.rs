//! Utility functions, general purpose structs and extension traits

extern crate smallvec;
<<<<<<< HEAD
use thiserror::Error;

use smallvec::SmallVec;
=======
>>>>>>> 074d847d

use crate::{
    desc::Identifier,
    rust::{
        ast,
        hir::{
            self,
            def::Res,
            def_id::{DefId, LocalDefId},
            hir_id::HirId,
            BodyId,
        },
        mir::{self, Location, Place, ProjectionElem},
        rustc_borrowck::consumers::BodyWithBorrowckFacts,
        rustc_data_structures::intern::Interned,
        rustc_span::Span as RustSpan,
        rustc_span::{symbol::Ident, Span},
        rustc_target::spec::abi::Abi,
        ty,
    },
    rustc_span::ErrorGuaranteed,
<<<<<<< HEAD
    Either, HashSet, Symbol, TyCtxt,
=======
    Either, Symbol, TyCtxt,
>>>>>>> 074d847d
};
pub use flowistry_pdg_construction::{is_non_default_trait_method, FnResolution};
pub use paralegal_spdg::{ShortHash, TinyBitSet};

<<<<<<< HEAD
pub use flowistry_pdg_construction::is_non_default_trait_method;
pub use flowistry_pdg_construction::FnResolution;

use std::cmp::Ordering;
use std::hash::Hash;
=======
use smallvec::SmallVec;
use thiserror::Error;
>>>>>>> 074d847d

use std::{cmp::Ordering, hash::Hash};

mod print;
pub mod resolve;

pub use print::*;

/// This function exists to deal with `#[tracing::instrument]`. In that case,
/// sadly, the `Span` value attached to a body directly refers only to the
/// `#[tracing::instrument]` macro call. This function instead reconstitutes the
/// span from the collection of spans on each statement.
pub fn body_span(body: &mir::Body<'_>) -> RustSpan {
    let combined = body
        .basic_blocks
        .iter()
        .flat_map(|bbdat| {
            bbdat
                .statements
                .iter()
                .map(|s| s.source_info.span.source_callsite())
                .chain([bbdat.terminator().source_info.span])
        })
        .map(|s| s.source_callsite())
        .filter(|s| !s.is_dummy() || !s.is_empty())
        .reduce(RustSpan::to)
        .unwrap();
    combined
}

/// This function exists to deal with `#[tracing::instrument]`. In that case,
/// sadly, the `Span` value attached to a body directly refers only to the
/// `#[tracing::instrument]` macro call. This function instead reconstitutes the
/// span from the collection of spans on each statement.
pub fn body_span(body: &mir::Body<'_>) -> RustSpan {
    let combined = body
        .basic_blocks
        .iter()
        .flat_map(|bbdat| {
            bbdat
                .statements
                .iter()
                .map(|s| s.source_info.span.source_callsite())
                .chain([bbdat.terminator().source_info.span])
        })
        .map(|s| s.source_callsite())
        .filter(|s| !s.is_dummy() || !s.is_empty())
        .reduce(RustSpan::to)
        .unwrap();
    combined
}

/// This is meant as an extension trait for `ast::Attribute`. The main method of
/// interest is [`match_extract`](#tymethod.match_extract),
/// [`matches_path`](#method.matches_path) is interesting if you want to check
/// if this attribute has the path of interest but you do not care about its
/// payload.
pub trait MetaItemMatch {
    /// If the provided symbol path matches the path segments in the attribute
    /// *exactly* then this method applies the parse function and returns the
    /// results of parsing. Otherwise returns `None`.
    ///
    /// In pseudo-rust terms this would mean
    /// ```plain
    /// (#[foo::bar(baz)]   ).match_extract(&sym_vec!["foo", "bar"], |a| a) == Some(baz)
    /// (#[foo(bar)]        ).match_extract(&sym_vec!["foo", "bar"], |a| a) == None
    /// (#[foo::bar::baz(x)]).match_extract(&sym_vec!["foo", "bar"], |a| a) == None
    /// ```
    ///
    /// The [`crate::ann_parse`] module contains a parser combinator framework
    /// suitable for implementing `parse`. For examples on how to run the
    /// functions see the source for
    /// [`match_exception`](crate::ann_parse::match_exception) or
    /// [`ann_match_fn`](crate::ann_parse::ann_match_fn).
    fn match_extract<A, F: Fn(&ast::AttrArgs) -> A>(&self, path: &[Symbol], parse: F) -> Option<A> {
        self.match_get_ref(path).map(parse)
    }
    /// Check that this attribute matches the provided path. All attribute
    /// payload is ignored (i.e. no error if there is a payload).
    fn matches_path(&self, path: &[Symbol]) -> bool {
        self.match_get_ref(path).is_some()
    }

    fn match_get_ref(&self, path: &[Symbol]) -> Option<&ast::AttrArgs>;
}

impl MetaItemMatch for ast::Attribute {
    fn match_get_ref(&self, path: &[Symbol]) -> Option<&ast::AttrArgs> {
        match &self.kind {
            ast::AttrKind::Normal(normal) => match &normal.item {
                ast::AttrItem {
                    path: attr_path,
                    args,
                    ..
                } if attr_path.segments.len() == path.len()
                    && attr_path
                        .segments
                        .iter()
                        .zip(path)
                        .all(|(seg, i)| seg.ident.name == *i) =>
                {
                    Some(args)
                }
                _ => None,
            },
            _ => None,
        }
    }
}

/// Extension trait for [`ty::Ty`]. This lets us implement methods on
/// [`ty::Ty`]. [`Self`] is only ever supposed to be instantiated as [`ty::Ty`].
pub trait TyExt: Sized {
    /// Extract a `DefId` if this type references an object that has one. This
    /// is true for most user defined types, including types form the standard
    /// library, but not builtin types, such as `u32`, arrays or ad-hoc types
    /// such as function pointers.
    ///
    /// Use with caution, this function might not be exhaustive (yet).
    fn defid(self) -> Option<DefId> {
        self.defid_ref().copied()
    }
    fn defid_ref(&self) -> Option<&DefId>;
}

impl<'tcx> TyExt for ty::Ty<'tcx> {
    fn defid_ref(&self) -> Option<&DefId> {
        match self.kind() {
            ty::TyKind::Adt(ty::AdtDef(Interned(ty::AdtDefData { did, .. }, _)), _) => Some(did),
            ty::TyKind::Foreign(did)
            | ty::TyKind::FnDef(did, _)
            | ty::TyKind::Closure(did, _)
            | ty::TyKind::Generator(did, _, _) => Some(did),
            _ => None,
        }
    }
}

pub trait GenericArgExt<'tcx> {
    /// Generic arguments can reference non-type things (in particular constants
    /// and lifetimes). If it is a type, then this extracts that type, otherwise
    /// `None`.
    fn as_type(&self) -> Option<ty::Ty<'tcx>>;
}

impl<'tcx> GenericArgExt<'tcx> for ty::GenericArg<'tcx> {
    fn as_type(&self) -> Option<ty::Ty<'tcx>> {
        match self.unpack() {
            ty::GenericArgKind::Type(t) => Some(t),
            _ => None,
        }
    }
}

pub trait DfppBodyExt<'tcx> {
    /// Same as [`mir::Body::stmt_at`] but throws descriptive errors.
    fn stmt_at_better_err(
        &self,
        l: mir::Location,
    ) -> Either<&mir::Statement<'tcx>, &mir::Terminator<'tcx>> {
        self.maybe_stmt_at(l).unwrap()
    }
    /// Non-panicking version of [`mir::Body::stmt_at`] with descriptive errors.
    fn maybe_stmt_at(
        &self,
        l: mir::Location,
    ) -> Result<Either<&mir::Statement<'tcx>, &mir::Terminator<'tcx>>, StmtAtErr<'_, 'tcx>>;
}

#[derive(Debug)]
pub enum StmtAtErr<'a, 'tcx> {
    BasicBlockOutOfBound(mir::BasicBlock, &'a mir::Body<'tcx>),
    StatementIndexOutOfBounds(usize, &'a mir::BasicBlockData<'tcx>),
}

impl<'tcx> DfppBodyExt<'tcx> for mir::Body<'tcx> {
    fn maybe_stmt_at(
        &self,
        l: mir::Location,
    ) -> Result<Either<&mir::Statement<'tcx>, &mir::Terminator<'tcx>>, StmtAtErr<'_, 'tcx>> {
        let Location {
            block,
            statement_index,
        } = l;
        let block_data = self
            .basic_blocks
            .get(block)
            .ok_or(StmtAtErr::BasicBlockOutOfBound(block, self))?;
        if statement_index == block_data.statements.len() {
            Ok(Either::Right(block_data.terminator()))
        } else if let Some(stmt) = block_data.statements.get(statement_index) {
            Ok(Either::Left(stmt))
        } else {
            Err(StmtAtErr::StatementIndexOutOfBounds(
                statement_index,
                block_data,
            ))
        }
    }
}

pub trait FnResolutionExt<'tcx> {
    /// Get the most precise type signature we can for this function, erase any
    /// regions and discharge binders.
    ///
    /// Returns an error if it was impossible to get any signature.
    ///
    /// Emits warnings if a precise signature could not be obtained or there
    /// were type variables not instantiated.
    fn sig(self, tcx: TyCtxt<'tcx>) -> Result<ty::FnSig<'tcx>, ErrorGuaranteed>;
}

impl<'tcx> FnResolutionExt<'tcx> for FnResolution<'tcx> {
    fn sig(self, tcx: TyCtxt<'tcx>) -> Result<ty::FnSig<'tcx>, ErrorGuaranteed> {
        let sess = tcx.sess;
        let def_id = self.def_id();
        let def_span = tcx.def_span(def_id);
        let fn_kind = FunctionKind::for_def_id(tcx, def_id)?;
        let late_bound_sig = match (self, fn_kind) {
            (FnResolution::Final(sub), FunctionKind::Generator) => {
                let gen = sub.args.as_generator();
                ty::Binder::dummy(ty::FnSig {
                    inputs_and_output: tcx.mk_type_list(&[gen.resume_ty(), gen.return_ty()]),
                    c_variadic: false,
                    unsafety: hir::Unsafety::Normal,
                    abi: Abi::Rust,
                })
            }
            (FnResolution::Final(sub), FunctionKind::Closure) => sub.args.as_closure().sig(),
            (FnResolution::Final(sub), FunctionKind::Plain) => {
                sub.ty(tcx, ty::ParamEnv::reveal_all()).fn_sig(tcx)
            }
            (FnResolution::Partial(_), FunctionKind::Closure) => {
                if let Some(local) = def_id.as_local() {
                    sess.span_warn(
                        def_span,
                        "Precise variable instantiation for \
                            closure not known, using user type annotation.",
                    );
                    let sig = tcx.closure_user_provided_sig(local);
                    Ok(sig.value)
                } else {
                    Err(sess.span_err(
                        def_span,
                        format!(
                            "Could not determine type signature for external closure {def_id:?}"
                        ),
                    ))
                }?
            }
            (FnResolution::Partial(_), FunctionKind::Generator) => Err(sess.span_err(
                def_span,
                format!(
                    "Cannot determine signature of generator {def_id:?} without monomorphization"
                ),
            ))?,
            (FnResolution::Partial(_), FunctionKind::Plain) => {
                let sig = tcx.fn_sig(def_id);
                sig.no_bound_vars().unwrap_or_else(|| {
                        sess.span_warn(def_span, format!("Cannot discharge bound variables for {sig:?}, they will not be considered by the analysis"));
                        sig.skip_binder()
                    })
            }
        };
        Ok(tcx
            .try_normalize_erasing_late_bound_regions(ty::ParamEnv::reveal_all(), late_bound_sig)
            .unwrap_or_else(|e| {
                sess.span_warn(
                    def_span,
                    format!("Could not erase regions in {late_bound_sig:?}: {e:?}"),
                );
                late_bound_sig.skip_binder()
            }))
    }
}

/// This exists to distinguish different types of functions, which is necessary
/// because depending on the type of function, the method of requesting its
/// signature from `TyCtxt` differs.
///
/// In addition generators also return true for `TyCtxt::is_closure` but must
/// request their signature differently. Thus we factor that determination out
/// into this enum.
#[derive(Clone, Copy, Eq, PartialEq)]
enum FunctionKind {
    Closure,
    Generator,
    Plain,
}

impl FunctionKind {
    fn for_def_id(tcx: TyCtxt, def_id: DefId) -> Result<Self, ErrorGuaranteed> {
        if tcx.generator_kind(def_id).is_some() {
            Ok(Self::Generator)
        } else if tcx.is_closure(def_id) {
            Ok(Self::Closure)
        } else if tcx.def_kind(def_id).is_fn_like() {
            Ok(Self::Plain)
        } else {
            Err(tcx
                .sess
                .span_err(tcx.def_span(def_id), "Expected this item to be a function."))
        }
    }
}

/// A simplified version of the argument list that is stored in a
/// `TerminatorKind::Call`.
///
/// The vector contains `None` in those places where the function is called with
/// a constant. This means it is guaranteed to be as long as the list of formal
/// parameters of this function, which in turn means it can be zipped up with
/// e.g. the types of the arguments of the function definition
pub type SimplifiedArguments<'tcx> = Vec<Option<Place<'tcx>>>;

/// Extension trait for function calls (e.g. `mir::TerminatorKind` and
/// `mir::Terminator`) that lets you decompose the call into a convenient
/// (function definition, arguments, return place) tuple *in such cases when*
///
/// a. The terminator is a function call (i.e. `mir::TerminatorKind::Call`)
/// b. The callee can be statically determined (i.e. not an opaque function
///    pointer).
///
/// The error message conveys which of these assumptions failed.
///
/// The argument vector contains `None` in those places where the function is
/// called with a constant. This means it is guaranteed to be as long as the
/// list of formal parameters of this function, which in turn means it can be
/// zipped up with e.g. the types of the arguments of the function definition
pub trait AsFnAndArgs<'tcx> {
    fn as_fn_and_args(
        &self,
        tcx: TyCtxt<'tcx>,
    ) -> Result<(DefId, SimplifiedArguments<'tcx>, mir::Place<'tcx>), AsFnAndArgsErr<'tcx>> {
        self.as_instance_and_args(tcx)
            .map(|(inst, args, ret)| (inst.def_id(), args, ret))
    }

    fn as_instance_and_args(
        &self,
        tcx: TyCtxt<'tcx>,
    ) -> Result<
        (
            FnResolution<'tcx>,
            SimplifiedArguments<'tcx>,
            mir::Place<'tcx>,
        ),
        AsFnAndArgsErr<'tcx>,
    >;
}

#[derive(Debug, Error)]
pub enum AsFnAndArgsErr<'tcx> {
    #[error("not a constant")]
    NotAConstant,
    #[error("is not a function type: {0:?}")]
    NotFunctionType(ty::TyKind<'tcx>),
    #[error("is not a `Val` constant: {0}")]
    NotValueLevelConstant(ty::Const<'tcx>),
    #[error("terminator is not a `Call`")]
    NotAFunctionCall,
    #[error("function instance could not be resolved")]
    InstanceResolutionErr,
}

impl<'tcx> AsFnAndArgs<'tcx> for mir::Terminator<'tcx> {
    fn as_instance_and_args(
        &self,
        tcx: TyCtxt<'tcx>,
    ) -> Result<
        (
            FnResolution<'tcx>,
            SimplifiedArguments<'tcx>,
            mir::Place<'tcx>,
        ),
        AsFnAndArgsErr<'tcx>,
    > {
        let mir::TerminatorKind::Call {
            func,
            args,
            destination,
            ..
        } = &self.kind
        else {
            return Err(AsFnAndArgsErr::NotAFunctionCall);
        };
        let ty = match &func.constant().ok_or(AsFnAndArgsErr::NotAConstant)?.literal {
            mir::ConstantKind::Val(_, ty) => *ty,
            mir::ConstantKind::Ty(cst) => cst.ty(),
            mir::ConstantKind::Unevaluated { .. } => unreachable!(),
        };
        let (ty::FnDef(defid, gargs) | ty::Closure(defid, gargs)) = ty.kind() else {
            return Err(AsFnAndArgsErr::NotFunctionType(ty.kind().clone()));
        };
        let instance = match test_generics_normalization(tcx, gargs) {
            Err(e) => {
                tcx.sess.span_warn(
                    self.source_info.span,
                    format!(
                        "Could not resolve instance for this call due to {e:?}, \
                        using partial resolution."
                    ),
                );
                FnResolution::Partial(*defid)
            }
            Ok(_) => ty::Instance::resolve(tcx, ty::ParamEnv::reveal_all(), *defid, gargs)
                .map_err(|_| AsFnAndArgsErr::InstanceResolutionErr)?
                .map_or(FnResolution::Partial(*defid), FnResolution::Final),
        };
        Ok((
            instance,
            args.iter().map(|a| a.place()).collect(),
            *destination,
        ))
    }
}

/// Try and normalize the provided generics.
///
/// The purpose of this function is to test whether resolving these generics
/// will return an error. We need this because [`ty::Instance::resolve`] fails
/// with a hard error when this normalization fails (even though it returns
/// [`Result`]). However legitimate situations can arise in the code where this
/// normalization fails for which we want to report warnings but carry on with
/// the analysis which a hard error doesn't allow us to do.
fn test_generics_normalization<'tcx>(
    tcx: TyCtxt<'tcx>,
    args: &'tcx ty::List<ty::GenericArg<'tcx>>,
) -> Result<(), ty::normalize_erasing_regions::NormalizationError<'tcx>> {
    tcx.try_normalize_erasing_regions(ty::ParamEnv::reveal_all(), args)
        .map(|_| ())
}

/// A struct that can be used to apply a `FnMut` to every `Place` in a MIR
/// object via the `visit::Visitor` trait. Usually used to accumulate information
/// about the places.
pub struct PlaceVisitor<F>(pub F);

impl<'tcx, F: FnMut(&mir::Place<'tcx>)> mir::visit::Visitor<'tcx> for PlaceVisitor<F> {
    fn visit_place(
        &mut self,
        place: &mir::Place<'tcx>,
        _context: mir::visit::PlaceContext,
        _location: mir::Location,
    ) {
        self.0(place)
    }
}

pub enum Overlap<'tcx> {
    Equal,
    Independent,
    Parent(&'tcx [mir::PlaceElem<'tcx>]),
    Child(&'tcx [mir::PlaceElem<'tcx>]),
}

impl<'tcx> Overlap<'tcx> {
    pub fn contains_other(self) -> bool {
        matches!(self, Overlap::Equal | Overlap::Parent(_))
    }
}

/// Extension trait for [`Place`]s so we can implement methods on them. [`Self`]
/// is only ever supposed to be instantiated as [`Place`].
pub trait PlaceExt<'tcx> {
    /// Constructs a set of places that are ref/deref/field un-layerings of the
    /// input place.
    ///
    /// The ordering is starting with the place itself, then successively removing
    /// layers until only the local is left. E.g. `provenance_of(_1.foo.bar) ==
    /// [_1.foo.bar, _1.foo, _1]`
    fn provenance(self, tcx: TyCtxt<'tcx>) -> SmallVec<[Place<'tcx>; 2]>;

    fn simple_overlaps(self, other: Place<'tcx>) -> Overlap<'tcx>;
}

impl<'tcx> PlaceExt<'tcx> for Place<'tcx> {
    fn provenance(self, tcx: TyCtxt<'tcx>) -> SmallVec<[Place<'tcx>; 2]> {
        use rustc_utils::PlaceExt;
        let mut refs: SmallVec<_> = self
            .refs_in_projection()
            .map(|(ptr, _)| Place::from_ref(ptr, tcx))
            .chain([self])
            .collect();
        refs.reverse();
        refs
    }

    fn simple_overlaps(self, other: Place<'tcx>) -> Overlap<'tcx> {
        if self.local != other.local
            || self
                .projection
                .iter()
                .zip(other.projection)
                .any(|(one, other)| one != other)
        {
            return Overlap::Independent;
        }
        match self.projection.len().cmp(&other.projection.len()) {
            Ordering::Less => Overlap::Parent(&other.projection[self.projection.len()..]),
            Ordering::Greater => Overlap::Child(&self.projection[other.projection.len()..]),
            Ordering::Equal => Overlap::Equal,
        }
    }
}

/// Extension trait for [`hir::Node`]. This lets up implement methods on
/// [`hir::Node`]. [`Self`] should only ever be instantiated as [`hir::Node`].
pub trait NodeExt<'hir> {
    /// Try and unwrap this `node` as some sort of function.
    ///
    /// [HIR](hir) has two different kinds of items that are types of function,
    /// one is top-level `fn`s the other is an `impl` item of function type.
    /// This function lets you extract common information from either. Returns
    /// [`None`] if the node is not of a function-like type.
    fn as_fn(&self, tcx: TyCtxt) -> Option<(Ident, hir::def_id::LocalDefId, BodyId)>;
}

impl<'hir> NodeExt<'hir> for hir::Node<'hir> {
    fn as_fn(&self, tcx: TyCtxt) -> Option<(Ident, hir::def_id::LocalDefId, BodyId)> {
        match self {
            hir::Node::Item(hir::Item {
                ident,
                owner_id,
                kind: hir::ItemKind::Fn(_, _, body_id),
                ..
            })
            | hir::Node::ImplItem(hir::ImplItem {
                ident,
                owner_id,
                kind: hir::ImplItemKind::Fn(_, body_id),
                ..
            }) => Some((*ident, owner_id.def_id, *body_id)),
            hir::Node::Expr(hir::Expr {
                kind: hir::ExprKind::Closure(hir::Closure { body: body_id, .. }),
                ..
            }) => Some((
                Ident::from_str("closure"),
                tcx.hir().body_owner_def_id(*body_id),
                *body_id,
            )),
            _ => None,
        }
    }
}

/// A trait for types that can be converted into a [`mir::LocalDefId`] via
/// [`TyCtxt`].
pub trait IntoLocalDefId {
    fn into_local_def_id(self, tcx: TyCtxt) -> LocalDefId;
}

impl IntoLocalDefId for LocalDefId {
    #[inline]
    fn into_local_def_id(self, _tcx: TyCtxt) -> LocalDefId {
        self
    }
}

impl IntoLocalDefId for BodyId {
    #[inline]
    fn into_local_def_id(self, tcx: TyCtxt) -> LocalDefId {
        tcx.hir().body_owner_def_id(self)
    }
}

impl IntoLocalDefId for HirId {
    #[inline]
    fn into_local_def_id(self, _: TyCtxt) -> LocalDefId {
        self.expect_owner().def_id
    }
}

impl<D: Copy + IntoLocalDefId> IntoLocalDefId for &'_ D {
    #[inline]
    fn into_local_def_id(self, tcx: TyCtxt) -> LocalDefId {
        (*self).into_local_def_id(tcx)
    }
}

pub trait ProjectionElemExt {
    fn may_be_indirect(self) -> bool;
}

impl<V, T> ProjectionElemExt for ProjectionElem<V, T> {
    fn may_be_indirect(self) -> bool {
        matches!(
            self,
            ProjectionElem::Field(..)
                | ProjectionElem::Index(..)
                | ProjectionElem::ConstantIndex { .. }
                | ProjectionElem::Subslice { .. }
        )
    }
}

/// Brother to [`IntoLocalDefId`], converts the id type to a [`DefId`] using [`TyCtxt`]
pub trait IntoDefId {
    fn into_def_id(self, tcx: TyCtxt) -> DefId;
}

impl IntoDefId for DefId {
    #[inline]
    fn into_def_id(self, _: TyCtxt) -> DefId {
        self
    }
}

impl IntoDefId for LocalDefId {
    #[inline]
    fn into_def_id(self, _: TyCtxt) -> DefId {
        self.to_def_id()
    }
}

impl IntoDefId for HirId {
    #[inline]
    fn into_def_id(self, tcx: TyCtxt) -> DefId {
        self.into_local_def_id(tcx).to_def_id()
    }
}

impl<D: Copy + IntoDefId> IntoDefId for &'_ D {
    #[inline]
    fn into_def_id(self, tcx: TyCtxt) -> DefId {
        (*self).into_def_id(tcx)
    }
}

impl IntoDefId for BodyId {
    #[inline]
    fn into_def_id(self, tcx: TyCtxt) -> DefId {
        tcx.hir().body_owner_def_id(self).into_def_id(tcx)
    }
}

impl IntoDefId for Res {
    #[inline]
    fn into_def_id(self, _: TyCtxt) -> DefId {
        match self {
            Res::Def(_, did) => did,
            _ => panic!("turning non-def res into DefId; res is: {:?}", self),
        }
    }
}

pub trait IntoHirId: std::marker::Sized {
    fn into_hir_id(self, tcx: TyCtxt) -> Option<HirId>;

    #[inline]
    fn force_into_hir_id(self, tcx: TyCtxt) -> HirId {
        self.into_hir_id(tcx).unwrap()
    }
}

impl IntoHirId for LocalDefId {
    #[inline]
    fn into_hir_id(self, tcx: TyCtxt) -> Option<HirId> {
        Some(tcx.hir().local_def_id_to_hir_id(self))
    }
}

/// Get a reasonable, but not guaranteed unique name for this item
pub fn identifier_for_item<D: IntoDefId + Hash + Copy>(tcx: TyCtxt, did: D) -> Identifier {
    // TODO Make a generic version instead of just copying `unique_identifier_for_item`
    let did = did.into_def_id(tcx);
    let get_parent = || identifier_for_item(tcx, tcx.parent(did));
    Identifier::new_intern(
        &tcx.opt_item_name(did)
            .map(|n| n.to_string())
            .or_else(|| {
                use hir::def::DefKind::*;
                match tcx.def_kind(did) {
                    OpaqueTy => Some("Opaque".to_string()),
                    Closure => Some(format!("{}_closure", get_parent())),
                    Generator => Some(format!("{}_generator", get_parent())),
                    _ => None,
                }
            })
            .unwrap_or_else(|| {
                panic!(
                    "Could not name {} {:?}",
                    tcx.def_path_debug_str(did),
                    tcx.def_kind(did)
                )
            }),
    )
}

#[derive(Error, Debug)]
pub enum BodyResolutionError {
    #[error("not a function-like object")]
    /// The provided id did not refer to a function-like object.
    NotAFunction,
    #[error("body not available")]
    /// The provided id refers to an external entity and we have no access to
    /// its body
    External,
    /// The function refers to a trait item (not an `impl` item or raw `fn`)
    #[error("is associated function of trait {0:?}")]
    IsTraitAssocFn(DefId),
}

/// Extension trait for [`TyCtxt`]
pub trait TyCtxtExt<'tcx> {
    /// Resolve this [`DefId`] to a body. Returns
    /// [`BodyWithBorrowckFacts`](crate::rust::rustc_borrowck::BodyWithBorrowckFacts),
    /// because it internally uses flowistry's body resolution
    /// ([`rustc_utils::mir::borrowck_facts::get_body_with_borrowck_facts`]) which
    /// memoizes its results so this is actually a cheap query.
    ///
    /// Returns `None` if the id does not refer to a function or if its body is
    /// unavailable.
    fn body_for_def_id(
        self,
        local_def_id: LocalDefId,
    ) -> Result<&'tcx BodyWithBorrowckFacts<'tcx>, BodyResolutionError>;

    /// Essentially the same as [`Self::body_for_def_id`] but handles errors
    /// according to our default policy which is as follows:
    ///
    /// - [`BodyResolutionError::NotAFunction`]: Hard error (panic). We consider
    ///       this an ICE because calling this method on a non-function `DefId`
    ///       could indicate errors elsewhere in the compiler.
    /// - [`BodyResolutionError::External`]: Silent because otherwise we would
    ///       spam warnings.
    /// - [`BodyResolutionError::IsTraitAssocFn`]: Warning emitted, because this
    ///       is probably caused by `dyn`, which we can't resolve even if it's
    ///       crate-local and that might be surprising.
    fn body_for_def_id_default_policy(
        self,
        local_def_id: LocalDefId,
    ) -> Option<&'tcx BodyWithBorrowckFacts<'tcx>>;
}

impl<'tcx> TyCtxtExt<'tcx> for TyCtxt<'tcx> {
    fn body_for_def_id(
        self,
        local_def_id: LocalDefId,
    ) -> Result<&'tcx BodyWithBorrowckFacts<'tcx>, BodyResolutionError> {
        let def_kind = self.def_kind(local_def_id);
        if !def_kind.is_fn_like() {
            return Err(BodyResolutionError::NotAFunction);
        }
        if let Some(trt) = is_non_default_trait_method(self, local_def_id.to_def_id()) {
            return Err(BodyResolutionError::IsTraitAssocFn(trt));
        }
        Ok(rustc_utils::mir::borrowck_facts::get_body_with_borrowck_facts(self, local_def_id))
    }

    fn body_for_def_id_default_policy(
        self,
        local_def_id: LocalDefId,
    ) -> Option<&'tcx BodyWithBorrowckFacts<'tcx>> {
        match self.body_for_def_id(local_def_id) {
            Ok(b) => Some(b),
            Err(e) => {
                let sess = self.sess;
                match e {
                    BodyResolutionError::External => (),
                    BodyResolutionError::IsTraitAssocFn(r#trait) => {
                        sess.struct_span_warn(
                            self.def_span(local_def_id.to_def_id()),
                            "cannot analyze this function as it is a trait method with \
                            no body (probably caused by the use of `dyn`)",
                        )
                        .span_note(self.def_span(r#trait), "associated trait")
                        .emit();
                    }
                    BodyResolutionError::NotAFunction => {
                        sess.span_fatal(
                            self.def_span(local_def_id.to_def_id()),
                            "this item is not a function",
                        );
                    }
                };
                None
            }
        }
    }
}

/// Conveniently create a vector of [`Symbol`]s. This way you can just write
/// `sym_vec!["s1", "s2", ...]` and this macro will make sure to call
/// [`Symbol::intern`]
#[macro_export]
macro_rules! sym_vec {
    ($($e:expr),*) => {
        vec![$(Symbol::intern($e)),*]
    };
}

pub fn with_temporary_logging_level<R, F: FnOnce() -> R>(filter: log::LevelFilter, f: F) -> R {
    let reset_level = log::max_level();
    log::set_max_level(filter);
    let r = f();
    log::set_max_level(reset_level);
    r
}

pub fn time<R, F: FnOnce() -> R>(msg: &str, f: F) -> R {
    info!("Starting {msg}");
    let time = std::time::Instant::now();
    let r = f();
    info!("{msg} took {}", humantime::format_duration(time.elapsed()));
    r
}

pub trait IntoBodyId: Copy {
    fn into_body_id(self, tcx: TyCtxt) -> Option<BodyId>;
}

impl IntoBodyId for BodyId {
    fn into_body_id(self, _tcx: TyCtxt) -> Option<BodyId> {
        Some(self)
    }
}

impl IntoBodyId for HirId {
    fn into_body_id(self, tcx: TyCtxt) -> Option<BodyId> {
        self.as_owner()?.def_id.into_body_id(tcx)
    }
}

impl IntoBodyId for LocalDefId {
    fn into_body_id(self, tcx: TyCtxt) -> Option<BodyId> {
        tcx.hir().maybe_body_owned_by(self)
    }
}

impl IntoBodyId for DefId {
    fn into_body_id(self, tcx: TyCtxt) -> Option<BodyId> {
        self.as_local()?.into_body_id(tcx)
    }
}

pub trait Spanned<'tcx> {
    fn span(&self, tcx: TyCtxt<'tcx>) -> Span;
}

impl<'tcx> Spanned<'tcx> for mir::Terminator<'tcx> {
    fn span(&self, _tcx: TyCtxt<'tcx>) -> Span {
        self.source_info.span
    }
}

impl<'tcx> Spanned<'tcx> for mir::Statement<'tcx> {
    fn span(&self, _tcx: TyCtxt<'tcx>) -> Span {
        self.source_info.span
    }
}

impl<'tcx> Spanned<'tcx> for (&mir::Body<'tcx>, mir::Location) {
    fn span(&self, tcx: TyCtxt<'tcx>) -> Span {
        self.0
            .stmt_at(self.1)
            .either(|e| e.span(tcx), |e| e.span(tcx))
    }
}

impl<'tcx> Spanned<'tcx> for DefId {
    fn span(&self, tcx: TyCtxt<'tcx>) -> Span {
        tcx.def_span(*self)
    }
}

impl<'tcx> Spanned<'tcx> for (LocalDefId, mir::Location) {
    fn span(&self, tcx: TyCtxt<'tcx>) -> Span {
        let body = tcx.body_for_def_id(self.0).unwrap();
        (&body.body, self.1).span(tcx)
    }
}

pub fn map_either<A, B, C, D>(
    either: Either<A, B>,
    f: impl FnOnce(A) -> C,
    g: impl FnOnce(B) -> D,
) -> Either<C, D> {
    match either {
        Either::Left(l) => Either::Left(f(l)),
        Either::Right(r) => Either::Right(g(r)),
    }
}<|MERGE_RESOLUTION|>--- conflicted
+++ resolved
@@ -1,12 +1,9 @@
 //! Utility functions, general purpose structs and extension traits
 
 extern crate smallvec;
-<<<<<<< HEAD
 use thiserror::Error;
 
 use smallvec::SmallVec;
-=======
->>>>>>> 074d847d
 
 use crate::{
     desc::Identifier,
@@ -28,54 +25,17 @@
         ty,
     },
     rustc_span::ErrorGuaranteed,
-<<<<<<< HEAD
-    Either, HashSet, Symbol, TyCtxt,
-=======
     Either, Symbol, TyCtxt,
->>>>>>> 074d847d
 };
 pub use flowistry_pdg_construction::{is_non_default_trait_method, FnResolution};
 pub use paralegal_spdg::{ShortHash, TinyBitSet};
 
-<<<<<<< HEAD
-pub use flowistry_pdg_construction::is_non_default_trait_method;
-pub use flowistry_pdg_construction::FnResolution;
-
-use std::cmp::Ordering;
-use std::hash::Hash;
-=======
-use smallvec::SmallVec;
-use thiserror::Error;
->>>>>>> 074d847d
-
 use std::{cmp::Ordering, hash::Hash};
 
 mod print;
 pub mod resolve;
 
 pub use print::*;
-
-/// This function exists to deal with `#[tracing::instrument]`. In that case,
-/// sadly, the `Span` value attached to a body directly refers only to the
-/// `#[tracing::instrument]` macro call. This function instead reconstitutes the
-/// span from the collection of spans on each statement.
-pub fn body_span(body: &mir::Body<'_>) -> RustSpan {
-    let combined = body
-        .basic_blocks
-        .iter()
-        .flat_map(|bbdat| {
-            bbdat
-                .statements
-                .iter()
-                .map(|s| s.source_info.span.source_callsite())
-                .chain([bbdat.terminator().source_info.span])
-        })
-        .map(|s| s.source_callsite())
-        .filter(|s| !s.is_dummy() || !s.is_empty())
-        .reduce(RustSpan::to)
-        .unwrap();
-    combined
-}
 
 /// This function exists to deal with `#[tracing::instrument]`. In that case,
 /// sadly, the `Span` value attached to a body directly refers only to the
