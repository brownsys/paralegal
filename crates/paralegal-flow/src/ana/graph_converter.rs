--- conflicted
+++ resolved
@@ -11,11 +11,7 @@
     body_cache::BodyCache,
     graph::{DepEdge, DepEdgeKind, DepGraph, DepNode},
     is_async_trait_fn, match_async_trait_assign,
-<<<<<<< HEAD
     utils::{handle_shims, try_monomorphize, try_resolve_function, type_as_fn, ShimResult},
-=======
-    utils::{handle_shims, try_monomorphize, try_resolve_function, type_as_fn},
->>>>>>> 7d5c5214
 };
 use paralegal_spdg::{Node, SPDGStats};
 
@@ -190,7 +186,6 @@
                 let res = self.call_string_resolver.resolve(weight.at);
                 let param_env = TypingEnv::post_analysis(self.tcx(), res.def_id());
                 let func =
-<<<<<<< HEAD
                     try_monomorphize(res, self.tcx(), param_env, func, term.source_info.span)
                         .unwrap();
                 let Some(funcc) = func.constant() else {
@@ -202,19 +197,12 @@
                 };
                 let (inst, args) = type_as_fn(self.tcx(), ty_of_const(funcc)).unwrap();
                 let f = if let Some(inst) = try_resolve_function(
-=======
-                    try_monomorphize(res, self.tcx(), param_env, func, source_info.span).unwrap();
-                let (inst, args) =
-                    type_as_fn(self.tcx(), ty_of_const(func.constant().unwrap())).unwrap();
-                let mres = try_resolve_function(
->>>>>>> 7d5c5214
                     self.tcx(),
                     inst,
                     TypingEnv::post_analysis(self.tcx(), leaf_loc.function),
                     args,
-<<<<<<< HEAD
                 ) {
-                    match handle_shims(inst, self.tcx(), param_env) {
+                    match handle_shims(inst, self.tcx(), param_env, weight.span) {
                         ShimResult::IsHandledShim { instance, .. } => instance,
                         ShimResult::IsNotShim => inst,
                         ShimResult::IsNonHandleableShim => {
@@ -230,21 +218,6 @@
                     debug!("Could not resolve {inst:?} properly during marker assignment");
                     inst
                 };
-=======
-                )
-                .map(|inst| {
-                    handle_shims(inst, self.tcx(), param_env, source_info.span)
-                        .map_or(inst, |t| t.0)
-                });
-
-                if mres.is_none() {
-                    debug!("Could not resolve {inst:?} properly during marker assignment");
-                } else {
-                    debug!("Function monomorphized to {:?}", mres.unwrap().def_id());
-                }
-
-                let f = mres.map_or(inst, |i| i.def_id());
->>>>>>> 7d5c5214
 
                 self.known_def_ids.extend(Some(f));
 
@@ -653,8 +626,6 @@
     //! This is a separate mod so that we can use encapsulation to preserve the
     //! internal invariants of the resolver.
 
-    use std::cell::OnceCell;
-
     use flowistry_pdg::CallString;
     use flowistry_pdg_construction::utils::{
         manufacture_substs_for, try_monomorphize, try_resolve_function,
@@ -678,12 +649,6 @@
         cache: Cache<CallString, Instance<'tcx>>,
         ctx: Pctx<'tcx>,
         entrypoint_is_async: bool,
-<<<<<<< HEAD
-=======
-        body_cache: &'a BodyCache<'tcx>,
-        marker_context: MarkerCtx<'tcx>,
-        base: OnceCell<Instance<'tcx>>,
->>>>>>> 7d5c5214
     }
 
     impl<'tcx> CallStringResolver<'tcx> {
@@ -702,44 +667,24 @@
                 }
             }
             let def_id = this.function;
-<<<<<<< HEAD
             try_resolve_function(
                 tcx,
                 def_id,
-                tcx.param_env(def_id),
+                TypingEnv::post_analysis(tcx, def_id).with_post_analysis_normalized(tcx),
                 manufacture_substs_for(tcx, def_id).unwrap(),
             )
             .unwrap()
-=======
-            *self.base.get_or_init(|| {
-                try_resolve_function(
-                    self.tcx,
-                    def_id,
-                    TypingEnv::post_analysis(self.tcx, def_id),
-                    manufacture_substs_for(self.tcx, def_id).unwrap(),
-                )
-                .unwrap()
-            })
->>>>>>> 7d5c5214
         }
 
         pub fn new(ctx: Pctx<'tcx>, entrypoint: Endpoint) -> Self {
             Self {
                 cache: Default::default(),
-<<<<<<< HEAD
                 entrypoint_is_async: super::entrypoint_is_async(
                     ctx.body_cache(),
                     ctx.tcx(),
                     entrypoint,
                 ),
                 ctx,
-=======
-                tcx,
-                entrypoint_is_async: super::entrypoint_is_async(body_cache, tcx, entrypoint),
-                body_cache,
-                marker_context,
-                base: Default::default(),
->>>>>>> 7d5c5214
             }
         }
 
@@ -756,14 +701,9 @@
 
                 let tcx = self.ctx.tcx();
 
-<<<<<<< HEAD
                 let base_stmt = super::expect_stmt_at(self.ctx.body_cache(), this);
-                let param_env = tcx.param_env_reveal_all_normalized(prior.def_id());
-=======
-                let base_stmt = super::expect_stmt_at(self.body_cache, this);
                 let param_env = TypingEnv::post_analysis(tcx, prior.def_id())
                     .with_post_analysis_normalized(tcx);
->>>>>>> 7d5c5214
                 let normalized = map_either(
                     base_stmt,
                     |stmt| {
@@ -778,10 +718,6 @@
                 let res = match normalized {
                     Either::Right(term) => {
                         let (def_id, args) = func_of_term(tcx, &term).unwrap();
-<<<<<<< HEAD
-                        let instance = Instance::expect_resolve(tcx, param_env, def_id, args);
-                        if let Some(model) = self.ctx.marker_ctx().has_stub(def_id) {
-=======
                         let instance = Instance::expect_resolve(
                             tcx,
                             param_env,
@@ -789,8 +725,7 @@
                             args,
                             term.source_info.span,
                         );
-                        if let Some(model) = self.marker_context.has_stub(def_id) {
->>>>>>> 7d5c5214
+                        if let Some(model) = self.ctx.marker_ctx().has_stub(def_id) {
                             let TerminatorKind::Call { args, .. } = &term.kind else {
                                 unreachable!()
                             };
