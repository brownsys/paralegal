use crate::{
    ir::{regal, GlobalLocation},
    mir, serde,
    utils::{time, write_sep, DisplayViaDebug, FnResolution, TinyBitSet},
    Either, HashMap, HashSet, Location, TyCtxt,
};

use super::algebra;

use paralegal_spdg::rustc_portable::DefId;
use petgraph::prelude as pg;

pub type ArgNum = u32;

pub type Node<C> = regal::SimpleLocation<C>;

impl<C> Node<C> {
    pub fn map_call<C0, F: FnOnce(&C) -> C0>(&self, f: F) -> Node<C0> {
        match self {
            Node::Return => Node::Return,
            Node::Argument(a) => Node::Argument(*a),
            Node::Call(c) => Node::Call(f(c)),
        }
    }
}

/// Efficently tracks what flows along the edge between two graph nodes.
///
/// The upstream node can influence the downstream node via control or via
/// dataflow into one of its arguments. Use [`Self::into_type_iter`] to see all
/// connections stored in this edge, or [`Self::has_type`] to query a specific
/// type of connection.
///
/// Construct an edge either with [`Self::empty`] and [`Self::add_type`] or use
/// the [`FromIterator`] instance, e.g. calling `collect` on an iterator of
/// [`EdgeType`].
///
/// This struct is tiny (smaller than a pointer), which is why it is [`Copy`]
/// and most methods take `self`.
///
/// Be aware that data edges are only supported in the range `0..15` and setting
/// or querying data edges outside of the range will cause panics.
#[derive(Clone, Eq, PartialEq, Hash, Copy, serde::Serialize, serde::Deserialize)]
pub struct Edge {
    data: TinyBitSet,
    control: bool,
}

impl Edge {
    /// Are there no connections on this edge?
    ///
    /// Empty edges whould be avoided. They should only occur as a result of
    /// prunging with [`Self::remove_type`] and an `is_empty` edge should then
    /// be deleted from the graph.
    #[inline]
    pub fn is_empty(self) -> bool {
        !self.control && self.data.is_empty()
    }
    /// Register an additional type in this edge.
    ///
    /// No errors are raised if the type already exists.
    #[inline]
    pub fn add_type(&mut self, t: EdgeType) {
        match t {
            EdgeType::Control => self.control = true,
            EdgeType::Data(i) => self.data.set(i),
        }
    }
    /// Construct a new empty edge.
    #[inline]
    pub fn empty() -> Self {
        Self {
            control: false,
            data: TinyBitSet::new_empty(),
        }
    }
    /// Combine two edges
    ///
    /// No errors are raised if the two overlap.
    #[inline]
    pub fn merge(&mut self, other: Self) {
        self.control |= other.control;
        self.data |= other.data;
    }
    /// Iterate all edge typers stored.
    #[inline]
    pub fn into_types_iter(self) -> impl Iterator<Item = EdgeType> {
        self.data
            .into_iter_set_in_domain()
            .map(EdgeType::Data)
            .chain(self.control.then_some(EdgeType::Control))
    }
    /// Iterate only the data edges.
    #[inline]
    pub fn into_iter_data(self) -> impl Iterator<Item = u32> {
        self.data.into_iter_set_in_domain()
    }
    /// How many types of connections are combined in this edge?
    ///
    /// More efficient version of `self.into_types_iter().count()`
    #[inline]
    pub fn count(self) -> u32 {
        self.data.count() + if self.control { 1 } else { 0 }
    }
    /// Delete this type from the edge.
    ///
    /// No error is raised if this type was not present.
    #[inline]
    pub fn remove_type(&mut self, t: EdgeType) -> bool {
        let changed;
        match t {
            EdgeType::Control => {
                changed = self.control;
                self.control = false;
            }
            EdgeType::Data(i) => {
                changed = self.data.is_set(i);
                self.data.clear(i);
            }
        }
        changed
    }
    /// Query if this connection type is present in the edge.
    pub fn has_type(self, t: EdgeType) -> bool {
        match t {
            EdgeType::Control => self.control,
            EdgeType::Data(dat) => self.data.is_set(dat),
        }
    }
    /// Are there any data connections?
    #[inline]
    pub fn is_data(self) -> bool {
        !self.data.is_empty()
    }
    /// Is there a control flow connection?
    #[inline]
    pub fn is_control(self) -> bool {
        self.control
    }
}

impl FromIterator<EdgeType> for Edge {
    fn from_iter<T: IntoIterator<Item = EdgeType>>(iter: T) -> Self {
        let mut slf = Self::empty();
        for i in iter {
            slf.add_type(i)
        }
        slf
    }
}

/// Describes the type of connections that can be stored in an [`Edge`].
///
/// This is a supporting enum for [`Edge`] and used for most interactions with it.
///
/// Be aware that the `Data` variant is only supported in the range of `0..15`.
#[derive(Hash, Eq, PartialEq, Clone, Copy)]
pub enum EdgeType {
    Data(u32),
    Control,
}

impl std::fmt::Display for Edge {
    fn fmt(&self, f: &mut std::fmt::Formatter<'_>) -> std::fmt::Result {
        write_sep(
            f,
            ", ",
            self.data
                .into_iter_set_in_domain()
                .map(Either::Left)
                .chain(self.control.then_some(Either::Right(()))),
            |elem, f| match elem {
                Either::Left(i) => write!(f, "arg{i}"),
                Either::Right(()) => write!(f, "ctrl"),
            },
        )
    }
}

/// A [`mir::Local`] but also tracks the precise call chain it is reachable
/// from.
#[derive(Clone, Copy, Eq, PartialEq, PartialOrd, Ord, Debug, Hash)]
pub struct GlobalLocal {
    pub(super) local: mir::Local,
    location: Option<GlobalLocation>,
}

impl GlobalLocal {
    /// Construct a new global local in a root function (no call chain)
    pub fn at_root(local: mir::Local) -> Self {
        Self {
            local,
            location: None,
        }
    }

    /// Construct a new global local relative to this call chain.
    pub fn relative(local: mir::Local, location: GlobalLocation) -> Self {
        Self {
            local,
            location: Some(location),
        }
    }

    /// Access to the variable name.
    #[inline]
    pub fn local(self) -> mir::Local {
        self.local
    }

    /// Access to the call chain.
    #[inline]
    pub fn location(self) -> Option<GlobalLocation> {
        self.location
    }
}

impl std::fmt::Display for GlobalLocal {
    fn fmt(&self, f: &mut std::fmt::Formatter<'_>) -> std::fmt::Result {
        write!(f, "{:?} @ ", self.local)?;
        if let Some(loc) = self.location {
            write!(f, "{}", loc)
        } else {
            f.write_str("root")
        }
    }
}

/// Common structure of equations used for inlining.
pub type Equation<L> = algebra::Equality<L, DisplayViaDebug<mir::Field>>;
/// Common structure of a collection of equations used for inlining.
pub type Equations<L> = Vec<Equation<L>>;
/// Common, parameterized graph type used in this module
pub type GraphImpl<'tcx, L> = pg::GraphMap<Node<(L, FnResolution<'tcx>)>, Edge, pg::Directed>;

/// A graph that has its subgraphs inlined (or is in the process of it).
pub struct InlinedGraph<'tcx> {
    /// The global graph
    pub(super) graph: GraphImpl<'tcx, GlobalLocation>,
    /// The global equations
    pub equations: Equations<GlobalLocal>,
    /// For statistics, how many functions did we inline
    pub(super) num_inlined: usize,
    /// For statistics: how deep a calll stack did we inline.
    pub(super) max_call_stack_depth: usize,
}

impl<'tcx> InlinedGraph<'tcx> {
    /// Access the actual graph.
    pub fn graph(&self) -> &GraphImpl<'tcx, GlobalLocation> {
        &self.graph
    }

    /// Access the number of nodes.
    pub fn vertex_count(&self) -> usize {
        self.graph.node_count()
    }

    /// Access the number of edges.
    pub fn edge_count(&self) -> usize {
        self.graph
            .all_edges()
            .map(|(_, _, w)| w.count() as usize)
            .sum()
    }

    /// How many functions did we inline?
    pub fn inlined_functions_count(&self) -> usize {
        self.num_inlined
    }

    /// What is the maximum depth of call stack we inlined
    pub fn max_call_stack_depth(&self) -> usize {
        self.max_call_stack_depth
    }

    /// Construct the initial graph from a [`regal::Body`]
    pub fn from_body(
<<<<<<< HEAD
        body_id: DefId,
=======
        def_id: DefId,
>>>>>>> b03ec0e3
        body: &regal::Body<'tcx, DisplayViaDebug<Location>>,
        tcx: TyCtxt<'tcx>,
    ) -> Self {
        time("Graph Construction From Regal Body", || {
            let equations = to_global_equations(&body.equations);
            let mut gwr = InlinedGraph {
                equations,
                graph: Default::default(),
                num_inlined: 0,
                max_call_stack_depth: 0,
            };
            let g = &mut gwr.graph;
            let call_map = body
                .calls
                .iter()
                .map(|(loc, call)| (loc, call.function))
                .collect::<HashMap<_, _>>();
            let return_node = g.add_node(Node::Return);

            let mut add_dep_edges =
                |to, idx, deps: &HashSet<regal::Target<DisplayViaDebug<Location>>>| {
                    for d in deps {
                        use regal::Target;
                        let from = match d {
                            Target::Call(c) => regal::SimpleLocation::Call((
                                GlobalLocation::single(**c, def_id),
                                *call_map.get(c).unwrap_or_else(|| {
                                    panic!(
                                        "Expected to find call at {c} in function {}",
<<<<<<< HEAD
                                        tcx.def_path_debug_str(body_id)
=======
                                        tcx.def_path_debug_str(def_id)
>>>>>>> b03ec0e3
                                    )
                                }),
                            )),
                            Target::Argument(a) => regal::SimpleLocation::Argument(*a),
                        };
                        if g.contains_edge(from, to) {
                            g[(from, to)].add_type(idx)
                        } else {
                            let mut edge = Edge::empty();
                            edge.add_type(idx);
                            g.add_edge(from, to, edge);
                        }
                    }
                };

            for (&loc, call) in body.calls.iter() {
                let n = Node::Call((GlobalLocation::single(*loc, def_id), call.function));
                for (idx, deps) in call.arguments.iter().enumerate() {
                    if let Some((_, deps)) = deps {
                        add_dep_edges(n, EdgeType::Data(idx as u32), deps)
                    }
                }
                add_dep_edges(n, EdgeType::Control, &call.ctrl_deps);
            }
            add_dep_edges(return_node, EdgeType::Data(0_u32), &body.return_deps);
            for (idx, deps) in body.return_arg_deps.iter().enumerate() {
                add_dep_edges(Node::Argument(idx.into()), EdgeType::Data(0_u32), deps);
            }

            gwr
        })
    }
}

/// Globalize all locations mentioned in these equations.
fn to_global_equations(eqs: &Equations<DisplayViaDebug<mir::Local>>) -> Equations<GlobalLocal> {
    eqs.iter()
        .map(|eq| eq.map_bases(|target| GlobalLocal::at_root(**target)))
        .collect()
}

/// Add or merge the `weight` to the edge from `source` to `target` (directed).
pub fn add_weighted_edge<N: petgraph::graphmap::NodeTrait, D: petgraph::EdgeType>(
    g: &mut pg::GraphMap<N, Edge, D>,
    source: N,
    target: N,
    weight: Edge,
) {
    if let Some(prior_weight) = g.edge_weight_mut(source, target) {
        prior_weight.merge(weight)
    } else {
        g.add_edge(source, target, weight);
    }
}<|MERGE_RESOLUTION|>--- conflicted
+++ resolved
@@ -276,11 +276,7 @@
 
     /// Construct the initial graph from a [`regal::Body`]
     pub fn from_body(
-<<<<<<< HEAD
-        body_id: DefId,
-=======
         def_id: DefId,
->>>>>>> b03ec0e3
         body: &regal::Body<'tcx, DisplayViaDebug<Location>>,
         tcx: TyCtxt<'tcx>,
     ) -> Self {
@@ -310,11 +306,7 @@
                                 *call_map.get(c).unwrap_or_else(|| {
                                     panic!(
                                         "Expected to find call at {c} in function {}",
-<<<<<<< HEAD
-                                        tcx.def_path_debug_str(body_id)
-=======
                                         tcx.def_path_debug_str(def_id)
->>>>>>> b03ec0e3
                                     )
                                 }),
                             )),
