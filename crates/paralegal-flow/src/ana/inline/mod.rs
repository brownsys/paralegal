//! The [`Inliner`]. The 30s summary of what this does is
//! 1. It starts from single-procedure analyses ([`regal::Body`])
//! 2. Turns them into graphs ([`ProcedureGraph`])
//! 3. Turns locations into global locations in both the graph and in the
//!    equations ([`InlinedGraph`])
//! 4. Inlines callees that are (un)marked. In the graphs the nodes are are
//!    replaced by the callee graph, reconnecting incoming and outgoing edges at
//!    the boundary. Callee locations are relativized ([`GliAt::relativize`]).
//!    Callee equations also have the bases rewritten
//!    ([`Inliner::relativize_eqs`]) before being added to the caller equations.
//! 5. Use the equations from place analysis prune edges
//!    ([`InlinedGraph::prune_impossible_edges`]) using the accumulated set of
//!    equations

use std::fmt::Write;

use crate::{
    ana::algebra::{self, Term},
    ir::{
        flows::CallOnlyFlow,
        regal::{self, SimpleLocation},
        GlobalLocation, GlobalLocationS,
    },
    mir,
    mir::Location,
    rust::hir::def_id::{DefId, LocalDefId},
    rustc_target::abi::FieldIdx,
    ty,
    utils::{
        body_name_pls, dump_file_pls, time, write_sep, DisplayViaDebug, FnResolution, Print,
        RecursionBreakingCache, TyCtxtExt,
    },
    AnalysisCtrl, DumpArgs, Either, HashMap, HashSet, MarkerCtx, Symbol, TyCtxt,
};

use rustc_utils::cache::Cache;

mod graph;
mod judge;

pub use graph::{
    add_weighted_edge, ArgNum, Edge, EdgeType, Equation, Equations, GlobalLocal, GraphImpl,
    InlinedGraph, Node,
};

use petgraph::{
    prelude as pg,
    visit::{EdgeRef, IntoNodeReferences},
};

pub use judge::InlineJudge;

type StdNode<'tcx> = Node<(GlobalLocation, FnResolution<'tcx>)>;

type EdgeSet<'tcx> = HashSet<(StdNode<'tcx>, StdNode<'tcx>)>;

impl<'tcx> Inliner<'tcx> {
    fn edge_has_been_pruned_before(from: StdNode<'tcx>, to: StdNode<'tcx>) -> bool {
        match (to, from) {
            (SimpleLocation::Call(c1), SimpleLocation::Call(c2)) => {
                c1.0.outermost() == c2.0.outermost()
            }
            (SimpleLocation::Call(c), _) | (_, SimpleLocation::Call(c)) => c.0.is_at_root(),
            _ => true,
        }
    }

    fn find_prunable_edges(graph: &InlinedGraph<'tcx>) -> EdgeSet<'tcx> {
        let graph = &graph.graph;
        graph
            .all_edges()
            .filter_map(|(from, to, _)| {
                (!Inliner::edge_has_been_pruned_before(from, to)).then_some((from, to))
            })
            .collect()
    }

    /// For each edge in this graph query the set of equations to determine if
    /// it is memory-plausible e.g. if there exists an argument `a` to the
    /// target and a return `r` from the source such that either `a` can be
    /// reached from `r` or `r` can be reached from `a`.
    ///
    /// The simples example is where `r == a` a more complex example could be
    /// that `r = *a.foo`.
    fn prune_impossible_edges(
        &self,
        graph: &mut InlinedGraph<'tcx>,
        name: Symbol,
        edges_to_prune: &EdgeSet<'tcx>,
        id: LocalDefId,
    ) {
        if edges_to_prune.is_empty() {
            return;
        }
        time(&format!("Edge Pruning for {name}"), || {
            let InlinedGraph {
                graph, equations, ..
            } = graph;
            info!(
                "Have {} equations for pruning {} edges",
                equations.len(),
                edges_to_prune
                    .iter()
                    .filter_map(|&(a, b)| Some(graph.edge_weight(a, b)?.count()))
                    .count()
            );

            debug!(
                "{}",
                Print(|f| {
                    for eq in equations.iter() {
                        writeln!(f, "{eq}")?;
                    }
                    Ok(())
                })
            );

            let locals_graph =
                algebra::graph::Graph::new(equations, DisplayViaDebug(id.to_def_id()));
            if self.dbg_ctrl.dump_locals_graph() {
                let f = dump_file_pls(self.tcx, id, "locals-graph.gv").unwrap();
                locals_graph.dump(f, |_| false, |_| false);
            }

            for &(from, to) in edges_to_prune {
                if let Some(weight) = graph.edge_weight_mut(from, to) {
                    for idx in weight.into_iter_data() {
                        let to_target = self.node_to_local(&to, idx);
                        // This can be optimized (directly create function)
                        let targets = match from {
                            Node::Argument(a) => Either::Right(std::iter::once(
                                GlobalLocal::at_root((a.as_usize() + 1).into()),
                            )),
                            Node::Return => unreachable!(),
                            Node::Call((location, _did)) => Either::Left({
                                let call = self.get_call(location);
                                let parent = location.parent();
                                call.argument_locals()
                                    .chain(call.return_to.into_iter())
                                    .map(move |local| {
                                        if let Some(parent) = parent {
                                            GlobalLocal::relative(local, parent)
                                        } else {
                                            GlobalLocal::at_root(local)
                                        }
                                    })
                            }),
                        }
                        .collect::<HashSet<_>>();
                        debug!(
                            "Solving for {to_target} to {}",
                            Print(|f| {
                                f.write_char('{')?;
                                write_sep(f, ", ", &targets, std::fmt::Display::fmt)?;
                                f.write_char('}')
                            })
                        );
                        let is_reachable =
                            locals_graph.reachable(to_target, |to| targets.contains(&to));

                        if let Some((_visited, t)) = is_reachable {
                            debug!(
                                "Found {from} -> {to} to be reachable via {}",
                                Print(|fmt| { algebra::display_term_pieces(fmt, &t, &0_usize) })
                            );
                        } else {
                            debug!("Found unreproducible edge {from} -> {to} (idx {idx})");
                            weight.remove_type(EdgeType::Data(idx));
                        }
                    }
                    if weight.is_empty() {
                        graph.remove_edge(from, to);
                    }
                }
            }
        })
    }
}

type BodyCache<'tcx> = Cache<DefId, regal::Body<'tcx, DisplayViaDebug<Location>>>;

/// Essentially just a bunch of caches of analyses.
pub struct Inliner<'tcx> {
    /// Memoized graphs created from single-procedure analyses
    base_memo: BodyCache<'tcx>,
    /// Memoized graphs that have all their callees inlined. Unlike `base_memo`
    /// this has to be recursion breaking, since a function may call itself
    /// (possibly transitively).
    inline_memo: RecursionBreakingCache<DefId, InlinedGraph<'tcx>>,
    tcx: TyCtxt<'tcx>,
    ana_ctrl: &'static AnalysisCtrl,
    dbg_ctrl: &'static DumpArgs,
    marker_carrying: InlineJudge<'tcx>,
}

fn is_part_of_async_desugar<'tcx, L: Copy + Ord + std::hash::Hash + std::fmt::Display>(
    tcx: TyCtxt<'tcx>,
    node: Node<(L, FnResolution<'tcx>)>,
    graph: &GraphImpl<'tcx, L>,
) -> Option<Option<algebra::Operator<DisplayViaDebug<FieldIdx>>>> {
    let lang_items = tcx.lang_items();
    // We use `?` here because if any of these functions aren't defined we can
    // just abort.
    let mut seen = [
        (lang_items.get_context_fn()?, None, false),
        (
            lang_items
                .into_future_fn()
                .and_then(|f| tcx.trait_of_item(f))?,
            None,
            false,
        ),
        // I used to add a
        // algebra::Operator::MemberOf(mir::Field::from_usize(0).into())
        // here as well, but while that is technically correct in erms
        // of what this function does, the new encoding for `poll`
        // strips that away before calling the closure, so now I just
        // don't. Probably cleaner would be to change the wrapping for
        // `poll` but I'm lazy
        (
            lang_items.new_unchecked_fn()?,
            Some(algebra::Operator::RefOf),
            false,
        ),
    ];
    let mut poll_fn_seen = false;
    let poll_fn_wrap = Some(algebra::Operator::Downcast(0));
    let mut queue = vec![node];
    let mut iterations = 0;
    let mut wrap_needed = None;

    // This complex abomination does a few things at once. Starting from the
    // given node it explores the neigbors in turn to see if, fanning out, we
    // find the entire pattern (all functions from `seen` *and* a `poll` style
    // function).
    //
    // It tracks which functions it has seen by setting the booleans in `seen`
    // to true. No node is visited twice. We also have `wrap_needed` which is
    // set on the first iteration to the wrapping value stored for that
    // function. The wrap is a projection in our algebra that encapsulates the
    // behavior of the `node` (which will be replaced by this "algebraic
    // interpretation").
    //
    // Dangers: A `poll` style function here is just matched as some closure. In
    // theory it should be a special closure with a particular type. However
    // since we match on the entire pattern only a function that is surrpounded
    // by all other async-desugaring operators would ever be considered
    // appropriate here so it is very unlikely to trigger for any non-async
    // desugared closure. Perhaps important to mentionhere too is that in the
    // pattern we look for the closure is in the middle of the other nodes. So
    // if by chance a closure in the periphery of such a pattern started to
    // match, the search over the pattern sould be abandoned and `None` returned
    // as soon as the "actual" `poll` style closure is encountered (because the
    // `poll` style function would already be marked as seen).

    while let Some(node) = queue.pop() {
        iterations += 1;
        if let SimpleLocation::Call((_, inst)) = node
            && let maybe_resolved_trait = tcx.impl_of_method(inst.def_id()).and_then(|impl_| tcx.trait_id_of_impl(impl_))
            && let Some((wrap, was_seen)) = seen.iter_mut().find(|(k, _, _)| *k == inst.def_id() || Some(*k) == maybe_resolved_trait).map(|(_, w, t)| (&*w, t))
                .or_else(|| {
                    tcx.is_closure(inst.def_id()).then_some((&poll_fn_wrap, &mut poll_fn_seen))
                })
            && !*was_seen
        {
            wrap_needed.get_or_insert(*wrap);
            *was_seen = true;
            queue.extend(graph.neighbors_directed(node, petgraph::Direction::Incoming));
            queue.extend(graph.neighbors_directed(node, petgraph::Direction::Outgoing))
        } else if iterations > 0 {
            debug!("{node} did not belong to pattern");
        }
    }
    if poll_fn_seen || seen.iter().any(|v| v.2) {
        debug!("Saw some async desugar pattern around node {node} in {iterations} iterations: \n   poll: {poll_fn_seen} {}", Print(|f| write_sep(f, "", seen, |elem, f| write!(f, "\n   {:?}: {}", elem.0, elem.2))))
    }
    (poll_fn_seen && seen.iter().all(|v| v.2))
        .then_some(wrap_needed)
        .flatten()
}

enum InlineAction {
    SimpleInline(LocalDefId),
    Drop(DropAction),
}

enum DropAction {
    None,
    WrapReturn(Vec<algebra::Operator<DisplayViaDebug<mir::Field>>>),
}

impl<'tcx> Inliner<'tcx> {
    pub fn new(
        tcx: TyCtxt<'tcx>,
        marker_ctx: MarkerCtx<'tcx>,
        ana_ctrl: &'static AnalysisCtrl,
        dbg_ctrl: &'static DumpArgs,
    ) -> Self {
        Self {
            tcx,
            base_memo: Default::default(),
            inline_memo: Default::default(),
            ana_ctrl,
            dbg_ctrl,
            marker_carrying: InlineJudge::new(marker_ctx, tcx, ana_ctrl),
        }
    }

    pub fn is_clone_fn(&self, def_id: DefId) -> bool {
        self.tcx.trait_of_item(def_id) == self.tcx.lang_items().clone_trait()
    }

    /// How many (unique) functions we have analyzed
    pub fn cache_size(&self) -> usize {
        self.inline_memo.size()
    }

    /// Compute a procedure graph for this `body_id` (memoized). Actual
    /// computation performed by [`regal::compute_from_body_id`] and
    /// [`ProcedureGraph::from`]
    fn get_procedure_graph<'a>(
        &'a self,
<<<<<<< HEAD
        body_id: DefId,
=======
        def_id: DefId,
>>>>>>> b03ec0e3
    ) -> &regal::Body<'tcx, DisplayViaDebug<Location>> {
        self.base_memo.get(def_id, |_| {
            regal::compute_from_def_id(self.dbg_ctrl, def_id, self.tcx, &self.marker_carrying)
        })
    }

    /// Compute an inlined graph for this `body_id` (memoized)
<<<<<<< HEAD
    pub fn get_inlined_graph(&self, body_id: DefId) -> Option<&InlinedGraph<'tcx>> {
        self.inline_memo.get(body_id, |bid| self.inline_graph(bid))
=======
    pub fn get_inlined_graph(&self, def_id: DefId) -> Option<&InlinedGraph<'tcx>> {
        self.inline_memo.get(def_id, |bid| self.inline_graph(bid))
>>>>>>> b03ec0e3
    }

    /// Convenience wrapper around [`Self::get_inlined_graph`]
    fn get_inlined_graph_by_def_id(&self, def_id: LocalDefId) -> Option<&InlinedGraph<'tcx>> {
        let _hir = self.tcx.hir();
        self.get_inlined_graph(def_id.to_def_id())
    }

    /// Make the set of equations relative to the call site described by `gli`
    fn relativize_eqs(
        equations: &Equations<GlobalLocal>,
        here: GlobalLocationS,
    ) -> impl Iterator<Item = Equation<GlobalLocal>> + '_ {
        equations.iter().map(move |eq| {
            eq.map_bases(|base| {
                GlobalLocal::relative(
                    base.local(),
                    base.location().map_or_else(
                        || GlobalLocation::single(here.location, here.function),
                        |prior| here.relativize(prior),
                    ),
                )
            })
        })
    }

    /// Get the `regal` call description for the call site at a specific location.
    fn get_call(
        &self,
        loc: GlobalLocation,
    ) -> &regal::Call<'tcx, regal::Dependencies<DisplayViaDebug<mir::Location>>> {
        let body = self.get_procedure_graph(loc.innermost_function());
        &body.calls[&DisplayViaDebug(loc.innermost_location())]
    }

    /// Calculate the global local that corresponds to input index `idx` at this `node`.
    ///
    /// If the node is not a [`SimpleLocation::Call`], then the index is ignored.
    fn node_to_local(&self, node: &StdNode<'tcx>, idx: ArgNum) -> GlobalLocal {
        match node {
            SimpleLocation::Return => GlobalLocal::at_root(mir::RETURN_PLACE),
            SimpleLocation::Argument(idx) => GlobalLocal::at_root((*idx).into()),
            SimpleLocation::Call((loc, _)) => {
                let call = self.get_call(*loc);
                let pure_local = call.arguments[(idx as usize).into()]
                    .as_ref()
                    .map(|i| i.0)
                    .unwrap();
                if let Some(parent) = loc.parent() {
                    GlobalLocal::relative(pure_local, parent)
                } else {
                    GlobalLocal::at_root(pure_local)
                }
            }
        }
    }

    fn writeable_arguments<'tc>(
        fn_sig: &ty::FnSig<'tc>,
    ) -> impl Iterator<Item = regal::ArgumentIndex> + 'tc {
        fn_sig.inputs().iter().enumerate().filter_map(|(i, t)| {
            t.is_mutable_ptr()
                .then(|| regal::ArgumentIndex::from_usize(i))
        })
    }

    fn classify_special_function_handling(
        &self,
        function: DefId,
        id: StdNode<'tcx>,
        g: &GraphImpl<'tcx, GlobalLocation>,
    ) -> Option<DropAction> {
        if self.ana_ctrl.drop_poll()
            && let Some(maybe_wrap) = is_part_of_async_desugar(self.tcx, id, g) {
                Some(if let Some(wrap) = maybe_wrap {
                    DropAction::WrapReturn(vec![wrap])
                } else {
                    DropAction::None
                })
        } else if self.ana_ctrl.drop_clone() && self.is_clone_fn(function) {
            Some(DropAction::WrapReturn(vec![algebra::Operator::RefOf]))
        } else {
            None
        }
    }

<<<<<<< HEAD
    fn try_inline_as_async_fn(&self, i_graph: &mut InlinedGraph<'tcx>, body_id: DefId) -> bool {
        let body_with_facts = self.tcx.body_for_body_id(body_id).unwrap();
=======
    fn try_inline_as_async_fn(&self, i_graph: &mut InlinedGraph<'tcx>, def_id: DefId) -> bool {
        let body_with_facts = self.tcx.body_for_def_id(def_id).unwrap();
>>>>>>> b03ec0e3
        let body = body_with_facts.simplified_body();
        let num_args = body.args_iter().count();
        // XXX This might become invalid if functions other than `async` can create generators
        let closure_fn =
            if let Some(bb) = (*body.basic_blocks).iter().last()
                && let Some(stmt) = bb.statements.last()
                && let mir::StatementKind::Assign(assign) = &stmt.kind
                && let mir::Rvalue::Aggregate(box mir::AggregateKind::Generator(gid, ..), _) = &assign.1 {

            *gid
        } else {
            return false;
        };
        let standard_edge: Edge = std::iter::once(EdgeType::Data(0)).collect();
        let incoming = (0..num_args)
            .map(|a| (SimpleLocation::Argument(a.into()), standard_edge))
            .collect::<Vec<_>>();
        let outgoing = [(SimpleLocation::Return, standard_edge)];
        let return_location = match body
            .basic_blocks
            .iter_enumerated()
            .filter_map(|(bb, bbdat)| {
                matches!(bbdat.terminator().kind, mir::TerminatorKind::Return).then_some(bb)
            })
            .collect::<Vec<_>>()
            .as_slice()
        {
            [bb] => body.terminator_loc(*bb),
            _ => unreachable!(),
        };

        let root_location = GlobalLocation::single(return_location, def_id);

        // Following we must sumilate two code rewrites to the body of this
        // function to simulate calling the closure. We make the closure
        // argument a fresh variable and we break existing connections of
        // arguments and return. The latter will be restored by the inlining
        // routine.

        // We invent a new variable here that stores the closure. Rustc uses _0
        // (the return place) to store it but we will overwrite that with the
        // return of calling the closure. However that would connect the inputs
        // and outputs in the algebra *if* we did not invent this new temporary
        // for the closure.
        let new_closure_local = regal::get_highest_local(body) + 1;

        for term in i_graph
            .equations
            .iter_mut()
            .flat_map(|eq| [&mut eq.rhs, &mut eq.lhs])
        {
            assert!(term.base.location().is_none());
            if term.base.local() == mir::RETURN_PLACE {
                term.base.local = new_closure_local;
            }
        }

        // Break the return connections
        //
        // Actuall clears the graph, but that is fine, because whenever we
        // insert endges (as the inlining routine will do later) we
        // automatically create the source and target nodes if they don't exist.
        i_graph.graph.clear();

        debug!(
            "Recognized {} as an async function",
<<<<<<< HEAD
            self.tcx.def_path_debug_str(body_id)
=======
            self.tcx.def_path_debug_str(def_id)
>>>>>>> b03ec0e3
        );
        self.inline_one_function(
            i_graph,
            def_id,
            closure_fn.expect_local(),
            &incoming,
            &outgoing,
            &[Some(new_closure_local), None],
            Some(mir::RETURN_PLACE),
            &mut HashSet::default(),
            root_location,
        );
        true
    }

    #[allow(clippy::type_complexity)]
    #[allow(clippy::too_many_arguments)]
    fn inline_one_function(
        &self,
        InlinedGraph {
            graph: g,
            equations: eqs,
            num_inlined,
            max_call_stack_depth,
        }: &mut InlinedGraph<'tcx>,
        caller_function: DefId,
        inlining_target: LocalDefId,
        incoming: &[(StdNode<'tcx>, Edge)],
        outgoing: &[(StdNode<'tcx>, Edge)],
        arguments: &[Option<mir::Local>],
        return_to: Option<mir::Local>,
        queue_for_pruning: &mut EdgeSet<'tcx>,
        root_location: GlobalLocation,
    ) {
        let grw_to_inline =
            if let Some(callee_graph) = self.get_inlined_graph_by_def_id(inlining_target) {
                callee_graph
            } else {
                // Breaking recursion. This can only happen if we are trying to
                // inline ourself, so we simply skip.
                return;
            };
        debug!(
            "Inlining {} with {} arguments and {} targets",
            self.tcx.def_path_debug_str(inlining_target.to_def_id()),
            incoming.len(),
            outgoing.len()
        );
        *num_inlined += 1 + grw_to_inline.inlined_functions_count();
        *max_call_stack_depth =
            (*max_call_stack_depth).max(grw_to_inline.max_call_stack_depth() + 1);
        let mut argument_map: HashMap<_, _> = arguments
            .iter()
            .enumerate()
            .map(|(a, _)| (EdgeType::Data(a as u32), vec![]))
            .chain([(EdgeType::Control, vec![])])
            .collect();

        for e in incoming {
            for arg_num in e.1.into_types_iter() {
                argument_map.get_mut(&arg_num).unwrap().push(e.0);
            }
        }

        let here = GlobalLocationS {
            function: caller_function,
            location: root_location.outermost_location(),
        };
        eqs.extend(
            Self::relativize_eqs(&grw_to_inline.equations, here).chain(
                arguments
                    .iter()
                    .enumerate()
                    .filter_map(|(a, actual_param)| Some(((*actual_param)?, (a + 1).into())))
                    .chain(return_to.into_iter().map(|r| (r, mir::RETURN_PLACE)))
                    .map(|(actual_param, formal_param)| {
                        algebra::Equality::new(
                            Term::new_base(GlobalLocal::at_root(actual_param)),
                            Term::new_base(GlobalLocal::relative(formal_param, root_location)),
                        )
                    }),
            ),
        );
        let to_inline = &grw_to_inline.graph;

        let mut connect_to = |g: &mut GraphImpl<'tcx, _>,
                              source: SimpleLocation<(GlobalLocation, _)>,
                              target,
                              weight: Edge,
                              pruning_required| {
            let mut add_edge = |source, register_for_pruning| {
                debug!("Connecting {source} -> {target}");
                if register_for_pruning {
                    queue_for_pruning.insert((source, target));
                }
                add_weighted_edge(g, source, target, weight)
            };
            match source {
                Node::Call((loc, did)) => {
                    add_edge(Node::Call((here.relativize(loc), did)), pruning_required)
                }
                Node::Return => unreachable!(),
                Node::Argument(a) => {
                    for nidx in argument_map
                        .get(&EdgeType::Data(a.as_usize() as u32))
                        .unwrap_or_else(|| panic!("Could not find {a} in arguments"))
                        .iter()
                    {
                        add_edge(*nidx, true)
                    }
                }
            }
        };

        for old in to_inline.nodes() {
            let new = old.map_call(|(location, function)| (here.relativize(*location), *function));
            g.add_node(new);
            debug!(
                "Handling {old} (now {new}) {} incoming edges",
                to_inline.edges_directed(old, pg::Incoming).count()
            );
            for edge in to_inline.edges_directed(old, pg::Incoming) {
                debug!("See incoming edge {} ({})", edge.source(), edge.weight());
                match new {
                    Node::Call(_) => connect_to(g, edge.source(), new, *edge.weight(), false),
                    Node::Return | Node::Argument(_) => {
                        for (target, out) in outgoing {
                            connect_to(g, edge.source(), *target, *out, true);
                        }
                    }
                }
            }
        }
    }

    /// Inline crate-local, non-marked called functions and return a set of
    /// newly inserted edges that cross those function boundaries to be
    /// inspected for pruning.
    ///
    /// Note that the edges in the set are not guaranteed to exist in the graph.
    fn perform_subfunction_inlining(
        &self,
        proc_g: &regal::Body<DisplayViaDebug<Location>>,
        i_graph: &mut InlinedGraph<'tcx>,
<<<<<<< HEAD
        body_id: DefId,
=======
        def_id: DefId,
>>>>>>> b03ec0e3
    ) -> EdgeSet<'tcx> {
        let recursive_analysis_enabled = self.ana_ctrl.use_recursive_analysis();
        let mut queue_for_pruning = HashSet::new();
        if recursive_analysis_enabled && self.try_inline_as_async_fn(i_graph, def_id) {
            return queue_for_pruning;
        };
        let targets = i_graph
            .graph
            .node_references()
            .filter_map(|(id, n)| match n {
                Node::Call((loc, fun)) => Some((id, loc, fun)),
                _ => None,
            })
            .filter_map(|(id, location, function)| {
                if recursive_analysis_enabled {
                    debug!("Recursive analysis enabled");
                    if let Some(ac) = self.classify_special_function_handling(
                        function.def_id(),
                        id,
                        &i_graph.graph,
                    ) {
                        return Some((id, *location, InlineAction::Drop(ac)));
                    }
                    if let Some(local_id) = function.def_id().as_local()
                        && self.marker_carrying.should_inline(*function)
                    {
                        debug!("Inlining {function:?}");
                        return Some((id, *location, InlineAction::SimpleInline(local_id)));
                    }
                }
                let local_as_global = GlobalLocal::at_root;
                let call = self.get_call(*location);
                debug!("Abstracting {function:?}");
                let fn_sig = function.sig(self.tcx).skip_binder();
                let writeables = Self::writeable_arguments(&fn_sig)
                    .filter_map(|idx| call.arguments[idx].as_ref().map(|i| i.0))
                    .chain(call.return_to.into_iter())
                    .map(local_as_global)
                    .collect::<Vec<_>>();
                let mk_term = algebra::Term::new_base;
                i_graph
                    .equations
                    .extend(writeables.iter().flat_map(|&write| {
                        call.argument_locals()
                            .map(local_as_global)
                            .filter(move |read| *read != write)
                            .map(move |read| {
                                algebra::Equality::new(mk_term(write).add_unknown(), mk_term(read))
                            })
                    }));
                None
            })
            .collect::<Vec<_>>();
        for (idx, root_location, action) in targets {
            match action {
                InlineAction::SimpleInline(did) => {
                    assert!(root_location.is_at_root());
                    let incoming = i_graph
                        .graph
                        .edges_directed(idx, pg::Incoming)
                        .map(|e| (e.source(), *e.weight()))
                        .collect::<Vec<_>>();
                    let outgoing = i_graph
                        .graph
                        .edges_directed(idx, pg::Outgoing)
                        .map(|e| (e.target(), *e.weight()))
                        .collect::<Vec<_>>();
                    let call = &proc_g.calls[&DisplayViaDebug(root_location.outermost_location())];
                    let arguments = call
                        .arguments
                        .iter()
                        .map(|a| a.as_ref().map(|a| a.0))
                        .collect::<Vec<_>>();
                    self.inline_one_function(
                        i_graph,
                        def_id,
                        did,
                        &incoming,
                        &outgoing,
                        &arguments,
                        call.return_to,
                        &mut queue_for_pruning,
                        root_location,
                    );
                }
                InlineAction::Drop(drop_action) => {
                    let incoming_closure = i_graph
                        .graph
                        .edges_directed(idx, pg::Direction::Incoming)
                        .filter_map(|(from, _, weight)| {
                            weight.has_type(EdgeType::Data(0)).then_some(from)
                        })
                        .collect::<Vec<_>>();
                    let outgoing = i_graph
                        .graph
                        .edges_directed(idx, pg::Direction::Outgoing)
                        .filter_map(|(_, to, weight)| {
                            let mut weight = *weight;
                            weight.remove_type(EdgeType::Control);
                            (!weight.is_empty()).then_some((to, weight))
                        })
                        .collect::<Vec<_>>();

                    for from in incoming_closure {
                        for (to, weight) in outgoing.iter().cloned() {
                            queue_for_pruning.insert((from, to));
                            add_weighted_edge(&mut i_graph.graph, from, to, weight)
                        }
                    }
                    let call = self.get_call(root_location);
                    if let Some(return_local) = call.return_to {
                        let mut target =
                            algebra::Term::new_base(GlobalLocal::at_root(return_local));
                        if let DropAction::WrapReturn(wrappings) = drop_action {
                            target = target.extend(wrappings);
                        }
                        i_graph.equations.push(algebra::Equality::new(
                            target,
                            algebra::Term::new_base(GlobalLocal::at_root(
                                call.arguments[regal::ArgumentIndex::from_usize(0)]
                                    .as_ref()
                                    .unwrap()
                                    .0,
                            )),
                        ));
                    }
                }
            };
            i_graph.graph.remove_node(idx);
        }
        queue_for_pruning
    }

    /// In spite of the name of this function it not only inlines the graph but
    /// also first creates it (with [`Self::get_procedure_graph`]) and globalize
    /// it ([`to_global_graph`]).
<<<<<<< HEAD
    fn inline_graph(&self, body_id: DefId) -> InlinedGraph<'tcx> {
        let local_def_id = body_id.expect_local();
        let proc_g = self.get_procedure_graph(body_id);
        let mut gwr = InlinedGraph::from_body(body_id, proc_g, self.tcx);
=======
    fn inline_graph(&self, def_id: DefId) -> InlinedGraph<'tcx> {
        let local_def_id = def_id.expect_local();
        let proc_g = self.get_procedure_graph(def_id);
        let mut gwr = InlinedGraph::from_body(def_id, proc_g, self.tcx);
>>>>>>> b03ec0e3

        let name = body_name_pls(self.tcx, local_def_id).name;
        if self.dbg_ctrl.dump_pre_inline_graph() {
            dump_dot_graph(
                dump_file_pls(self.tcx, local_def_id, "pre-inline.gv").unwrap(),
                &gwr,
            )
            .unwrap();
        }
        if self.dbg_ctrl.dump_local_equations() {
            let mut eqout = dump_file_pls(self.tcx, local_def_id, "local.eqs").unwrap();
            for eq in &gwr.equations {
                use std::io::Write;
                writeln!(eqout, "{eq}").unwrap();
            }
        }

        let mut queue_for_pruning = time(&format!("Inlining subgraphs into '{name}'"), || {
            self.perform_subfunction_inlining(proc_g, &mut gwr, def_id)
        });

        if self.ana_ctrl.remove_inconsequential_calls().is_enabled() {
            panic!("Removing inconsequential calls is no longer supported");
        }

        if self.dbg_ctrl.dump_global_equations() {
            let mut eqout = dump_file_pls(self.tcx, local_def_id, "global.eqs").unwrap();
            for eq in &gwr.equations {
                use std::io::Write;
                writeln!(eqout, "{eq}").unwrap();
            }
        }
        if self.dbg_ctrl.dump_inlined_graph() {
            dump_dot_graph(
                dump_file_pls(self.tcx, local_def_id, "inlined.gv").unwrap(),
                &gwr,
            )
            .unwrap();
        }
        if self.ana_ctrl.use_pruning() {
            let strategy = self.ana_ctrl.pruning_strategy();
            use crate::args::PruningStrategy;
            let edges_to_prune = if matches!(strategy, PruningStrategy::NotPreviouslyPrunedEdges) {
                Self::find_prunable_edges(&gwr)
            } else {
                if matches!(strategy, PruningStrategy::NewEdgesNotPreviouslyPruned) {
                    queue_for_pruning
                        .retain(|&(from, to)| !Self::edge_has_been_pruned_before(from, to));
                } else {
                    assert_eq!(strategy, PruningStrategy::NewEdges);
                }
                queue_for_pruning
            };
            self.prune_impossible_edges(&mut gwr, name, &edges_to_prune, local_def_id);
            if self.dbg_ctrl.dump_inlined_pruned_graph() {
                dump_dot_graph(
                    dump_file_pls(self.tcx, local_def_id, "inlined-pruned.gv").unwrap(),
                    &gwr,
                )
                .unwrap();
            }
        }
        gwr
    }
}

fn dump_dot_graph<W: std::io::Write>(mut w: W, g: &InlinedGraph) -> std::io::Result<()> {
    use petgraph::dot::*;
    write!(
        w,
        "{}",
        Dot::with_attr_getters(&g.graph, &[], &&|_, _| "".to_string(), &&|_, _| "shape=box"
            .to_string(),)
    )
}

impl<'tcx> Inliner<'tcx> {
    /// Turn the output of the inliner into the format the rest of the paralegal-flow pipeline
    /// understands.
    pub fn to_call_only_flow<A: FnMut(ArgNum) -> GlobalLocation>(
        &self,
        InlinedGraph { graph: g, .. }: &InlinedGraph<'tcx>,
        mut mk_arg: A,
    ) -> crate::ir::CallOnlyFlow {
        let mut location_dependencies = HashMap::new();
        let mut return_dependencies = HashSet::new();

        let mut get_dependencies = |n| {
            let mut input_deps = vec![];
            let mut ctrl_deps = HashSet::new();
            for e in g.edges_directed(n, pg::Incoming) {
                for w in e.weight().into_types_iter() {
                    let target = if let EdgeType::Data(a) = w {
                        let aidx = a as usize;
                        if aidx >= input_deps.len() {
                            input_deps.resize_with(aidx + 1, HashSet::new);
                        }
                        &mut input_deps[aidx]
                    } else {
                        &mut ctrl_deps
                    };

                    target.insert(match e.source() {
                        Node::Call(c) => c.0,
                        Node::Return => unreachable!(),
                        Node::Argument(a) => mk_arg(a.as_usize() as u32),
                    });
                }
            }
            crate::ir::CallDeps {
                input_deps,
                ctrl_deps,
            }
        };

        for (idx, n) in g.node_references() {
            match n {
                Node::Argument(_) => (),
                Node::Return => {
                    for d in get_dependencies(idx)
                        .input_deps
                        .iter()
                        .flat_map(HashSet::iter)
                    {
                        return_dependencies.insert(*d);
                    }
                }
                Node::Call((loc, _)) => assert!(location_dependencies
                    .insert(*loc, get_dependencies(idx))
                    .is_none()),
            }
        }

        CallOnlyFlow {
            location_dependencies,
            return_dependencies,
        }
    }
}<|MERGE_RESOLUTION|>--- conflicted
+++ resolved
@@ -320,11 +320,7 @@
     /// [`ProcedureGraph::from`]
     fn get_procedure_graph<'a>(
         &'a self,
-<<<<<<< HEAD
-        body_id: DefId,
-=======
         def_id: DefId,
->>>>>>> b03ec0e3
     ) -> &regal::Body<'tcx, DisplayViaDebug<Location>> {
         self.base_memo.get(def_id, |_| {
             regal::compute_from_def_id(self.dbg_ctrl, def_id, self.tcx, &self.marker_carrying)
@@ -332,13 +328,8 @@
     }
 
     /// Compute an inlined graph for this `body_id` (memoized)
-<<<<<<< HEAD
-    pub fn get_inlined_graph(&self, body_id: DefId) -> Option<&InlinedGraph<'tcx>> {
-        self.inline_memo.get(body_id, |bid| self.inline_graph(bid))
-=======
     pub fn get_inlined_graph(&self, def_id: DefId) -> Option<&InlinedGraph<'tcx>> {
         self.inline_memo.get(def_id, |bid| self.inline_graph(bid))
->>>>>>> b03ec0e3
     }
 
     /// Convenience wrapper around [`Self::get_inlined_graph`]
@@ -425,13 +416,8 @@
         }
     }
 
-<<<<<<< HEAD
-    fn try_inline_as_async_fn(&self, i_graph: &mut InlinedGraph<'tcx>, body_id: DefId) -> bool {
-        let body_with_facts = self.tcx.body_for_body_id(body_id).unwrap();
-=======
     fn try_inline_as_async_fn(&self, i_graph: &mut InlinedGraph<'tcx>, def_id: DefId) -> bool {
         let body_with_facts = self.tcx.body_for_def_id(def_id).unwrap();
->>>>>>> b03ec0e3
         let body = body_with_facts.simplified_body();
         let num_args = body.args_iter().count();
         // XXX This might become invalid if functions other than `async` can create generators
@@ -498,11 +484,7 @@
 
         debug!(
             "Recognized {} as an async function",
-<<<<<<< HEAD
-            self.tcx.def_path_debug_str(body_id)
-=======
             self.tcx.def_path_debug_str(def_id)
->>>>>>> b03ec0e3
         );
         self.inline_one_function(
             i_graph,
@@ -647,11 +629,7 @@
         &self,
         proc_g: &regal::Body<DisplayViaDebug<Location>>,
         i_graph: &mut InlinedGraph<'tcx>,
-<<<<<<< HEAD
-        body_id: DefId,
-=======
         def_id: DefId,
->>>>>>> b03ec0e3
     ) -> EdgeSet<'tcx> {
         let recursive_analysis_enabled = self.ana_ctrl.use_recursive_analysis();
         let mut queue_for_pruning = HashSet::new();
@@ -788,17 +766,10 @@
     /// In spite of the name of this function it not only inlines the graph but
     /// also first creates it (with [`Self::get_procedure_graph`]) and globalize
     /// it ([`to_global_graph`]).
-<<<<<<< HEAD
-    fn inline_graph(&self, body_id: DefId) -> InlinedGraph<'tcx> {
-        let local_def_id = body_id.expect_local();
-        let proc_g = self.get_procedure_graph(body_id);
-        let mut gwr = InlinedGraph::from_body(body_id, proc_g, self.tcx);
-=======
     fn inline_graph(&self, def_id: DefId) -> InlinedGraph<'tcx> {
         let local_def_id = def_id.expect_local();
         let proc_g = self.get_procedure_graph(def_id);
         let mut gwr = InlinedGraph::from_body(def_id, proc_g, self.tcx);
->>>>>>> b03ec0e3
 
         let name = body_name_pls(self.tcx, local_def_id).name;
         if self.dbg_ctrl.dump_pre_inline_graph() {
