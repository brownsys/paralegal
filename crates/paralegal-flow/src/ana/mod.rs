//! Data-and control flow analyzer and inliner.
//!
//! Analysis starts with the construction of [`SPDGGenerator`] from a
//! [`CollectingVisitor`](crate::discover::CollectingVisitor) and then calling
//! [`analyze`](SPDGGenerator::analyze).

use crate::{
    ann::{Annotation, MarkerAnnotation},
    args::Stub,
    desc::*,
    discover::FnToAnalyze,
    stats::{Stats, TimedStat},
    utils::*,
<<<<<<< HEAD
    DumpStats, HashMap, HashSet, LogLevelConfig, MarkerCtx, Pctx, INTERMEDIATE_STAT_EXT,
=======
    DumpStats, HashMap, HashSet, LogLevelConfig, MarkerCtx, INTERMEDIATE_STAT_EXT,
>>>>>>> 7d5c5214
};

use std::{fs::File, io::BufReader, rc::Rc, time::Instant};

use anyhow::Result;
use either::Either;
use flowistry::mir::FlowistryInput;
use flowistry_pdg_construction::{
<<<<<<< HEAD
    body_cache::local_or_remote_paths,
    calling_convention::CallingConvention,
    utils::{is_async, type_as_fn},
=======
    body_cache::{local_or_remote_paths, BodyCache},
    calling_convention::CallingConvention,
    utils::{is_async, ArgSlice},
>>>>>>> 7d5c5214
    CallChangeCallback, CallChanges, CallInfo, InlineMissReason, MemoPdgConstructor, SkipCall,
};
use inline_judge::{InlineJudgement, K};
use itertools::Itertools;
use petgraph::visit::GraphBase;

use rustc_hir::{
    self as hir, def,
    def_id::{DefId, LOCAL_CRATE},
};
use rustc_middle::{
<<<<<<< HEAD
    mir::{self, Location, Operand},
    ty::{Instance, ParamEnv, TyCtxt},
=======
    mir::Location,
    ty::{Instance, TyCtxt, TypingEnv},
>>>>>>> 7d5c5214
};
use rustc_span::{ErrorGuaranteed, FileNameDisplayPreference, Span as RustSpan, Symbol};

mod graph_converter;
mod inline_judge;

use graph_converter::GraphConverter;
use std::time::Duration;

pub use self::inline_judge::InlineJudge;

/// Read-only database of information the analysis needs.
///
/// [`Self::analyze`] serves as the main entrypoint to SPDG generation.
pub struct SPDGGenerator<'tcx> {
    ctx: Pctx<'tcx>,
    stats: Stats,
    pdg_constructor: MemoPdgConstructor<'tcx, K>,
    functions_to_analyze: Vec<FnToAnalyze>,
}

impl<'tcx> SPDGGenerator<'tcx> {
    pub fn new(
        ctx: Pctx<'tcx>,
        inline_judge: InlineJudge<'tcx>,
        stats: Stats,
        functions_to_analyze: Vec<FnToAnalyze>,
    ) -> Self {
        let judge = Rc::new(inline_judge);
        let mut pdg_constructor =
            MemoPdgConstructor::new_with_cache(ctx.tcx(), ctx.body_cache().clone());
        pdg_constructor
            .with_call_change_callback(MyCallback {
                judge,
                tcx: ctx.tcx(),
            })
            .with_dump_mir(ctx.opts().dbg().dump_mir())
            .with_relaxed(ctx.opts().relaxed())
            .with_disable_cache(!ctx.opts().anactrl().pdg_cache());
        Self {
            pdg_constructor,
            ctx,
            stats,
            functions_to_analyze,
        }
    }

    pub fn marker_ctx(&self) -> &MarkerCtx<'tcx> {
        self.ctx.marker_ctx()
    }

    pub fn tcx(&self) -> TyCtxt<'tcx> {
        self.ctx.tcx()
    }

    /// Perform the analysis for one `#[paralegal_flow::analyze]` annotated function and
    /// return the representation suitable for emitting into Forge.
    ///
    /// Main work for a single target is performed by [`GraphConverter`].
    fn handle_target(
        &mut self,
        //_hash_verifications: &mut HashVerifications,
        target: &FnToAnalyze,
        known_def_ids: &mut impl Extend<DefId>,
    ) -> Result<(Endpoint, SPDG)> {
        info!(
            "Handling target {}",
            self.ctx.tcx().def_path_str(target.def_id)
        );
        let local_def_id = target.def_id;

        let converter = GraphConverter::new_with_flowistry(self, known_def_ids, target)?;
        let spdg = converter.make_spdg();

        Ok((local_def_id.to_def_id(), spdg))
    }

    /// Main analysis driver. Essentially just calls [`Self::handle_target`]
    /// once for every function in `self.functions_to_analyze` after doing some
    /// other setup necessary for the flow graph creation.
    ///
    /// Should only be called after the visit.
<<<<<<< HEAD
    pub fn analyze(&mut self) -> Result<(ProgramDescription, AnalyzerStats)> {
        let targets = std::mem::take(&mut self.functions_to_analyze);
        if let LogLevelConfig::Targeted(s) = self.ctx.opts().direct_debug() {
=======
    pub fn analyze(
        &mut self,
        targets: Vec<FnToAnalyze>,
    ) -> Result<(ProgramDescription, AnalyzerStats)> {
        if let LogLevelConfig::Targeted(s) = self.opts.direct_debug() {
>>>>>>> 7d5c5214
            assert!(
                targets.iter().any(|target| target.name().as_str() == s),
                "Debug output option specified a specific target '{s}', but no such target was found in [{}]",
                Print(|f: &mut std::fmt::Formatter<'_>| {
                    write_sep(f, ", ", targets.iter(), |t, f| {
                        f.write_str(t.name().as_str())
                    })
                })
            )
        }

        let mut known_def_ids = HashSet::new();

        targets
            .iter()
            .map(|desc| {
                let target_name = desc.name();
                with_reset_level_if_target(self.ctx.opts(), target_name, || {
                    self.handle_target(
                        //hash_verifications,
                        desc,
                        &mut known_def_ids,
                    )
                })
            })
            .collect::<Result<HashMap<Endpoint, SPDG>>>()
            .map(|controllers| {
                let start = Instant::now();
                let desc = self.make_program_description(controllers, known_def_ids, &targets);
                self.stats
                    .record_timed(TimedStat::Conversion, start.elapsed());
                desc
            })
    }

    /// Given the PDGs and a record of all [`DefId`]s we've seen, compile
    /// auxillary information the policies will need into the artifact to be
    /// emitted.
    fn make_program_description(
        &self,
        controllers: HashMap<Endpoint, SPDG>,
        mut known_def_ids: HashSet<DefId>,
        _targets: &[FnToAnalyze],
    ) -> (ProgramDescription, AnalyzerStats) {
<<<<<<< HEAD
        let tcx = self.ctx.tcx();
=======
        let tcx = self.tcx;
>>>>>>> 7d5c5214

        let instruction_info = self.collect_instruction_info(&controllers, &mut known_def_ids);

        let called_functions = instruction_info
            .keys()
            .map(|l| l.function)
            .collect::<HashSet<_>>();

        known_def_ids.extend(&called_functions);

        let type_info = self.collect_type_info();
        known_def_ids.extend(type_info.keys());
        let def_info = known_def_ids
            .iter()
            .map(|id| (*id, def_info_for_item(*id, self.marker_ctx(), tcx)))
            .collect();

        type_info_sanity_check(&controllers, &type_info);

        let (stats, analyzed_spans) = self.collect_stats_and_analyzed_spans();

        (
            ProgramDescription {
                type_info,
                instruction_info,
                controllers,
                def_info,
                analyzed_spans,
            },
            stats,
        )
    }

    fn collect_stats_and_analyzed_spans(&self) -> (AnalyzerStats, AnalyzedSpans) {
<<<<<<< HEAD
        let tcx = self.ctx.tcx();
=======
        let tcx = self.tcx;
>>>>>>> 7d5c5214

        // In this we don't have to filter out async functions. They are already
        // not in it. For the top-level (target) an async function immediately
        // redirects to its closure and never inserts the parent DefId into the
        // map. For called async functions we skip inlining and therefore also
        // do not insert the DefId into the map.
        let inlined_functions = self
            .pdg_constructor
            .pdg_cache
            .borrow()
            .keys()
            .map(|k| k.def.def_id())
            .collect::<HashSet<_>>();

        let mut seen_locs = 0;
        let mut seen_functions = 0;
        let mut pdg_locs = 0;
        let mut pdg_functions = 0;

        let mctx = self.marker_ctx();

        let analyzed_functions = mctx
            .functions_seen()
            .into_iter()
            .map(|f| f.def_id())
            // Async functions always show up twice, once as the function
            // itself, once as the generator. Here we filter out one of those
            // (the function)
            .filter(|d| !is_async(tcx, *d))
            .filter(|f| !mctx.is_marked(f))
            // It's annoying I have to do this merge here, but what the marker
            // context sees doesn't contain the targets and not just that but
            // also if those targets are async, then their closures are also not
            // contained and lastly if we're not doing adaptive depth then we
            // need to use the inlined functions anyway so this is just easier.
            .chain(inlined_functions.iter().copied())
            .collect::<HashSet<_>>();

        let analyzed_spans = analyzed_functions
            .into_iter()
<<<<<<< HEAD
            .filter_map(|f| {
                if tcx.is_constructor(f) {
                    return None;
                }
=======
            .map(|f| {
>>>>>>> 7d5c5214
                let body = self.pdg_constructor.body_for_def_id(f);
                let span = body_span(tcx, body.body());
                let pspan = src_loc_for_span(span, tcx);
                assert!(
                    pspan.start.line <= pspan.end.line,
                    "Weird span for {f:?}: {pspan:?}. It was created from {span:?}"
                );
                let l = pspan.line_len();
                assert!(l < 5000, "Span for {f:?} is {l} lines long ({span:?})");

                seen_locs += pspan.line_len();
                seen_functions += 1;

                let handling = if inlined_functions.contains(&f) {
                    pdg_locs += pspan.line_len();
                    pdg_functions += 1;
                    FunctionHandling::PDG
                } else {
                    FunctionHandling::Elided
                };

<<<<<<< HEAD
                Some((f, (pspan, handling)))
=======
                (f, (pspan, handling))
>>>>>>> 7d5c5214
            })
            .collect::<AnalyzedSpans>();

        let prior_stats = self.get_prior_stats();

        // A few notes on these stats. We calculate most of them here, because
        // this is where we easily have access to the information. For example
        // the included crates, the paths where the intermediate stats are
        // located and the marker annotations.
        //
        // However some pieces of information we don't have and that is how long
        // *this* run of the analyzer took in total and how long serialziation
        // took, but we do want to add that to the stats. As a workaround we set
        // "self_time" and "serialization_time" to 0 and "total_time" to the
        // accumulated intermediate analyis time. Then, after the serialization
        // and whatever teardown rustc wants to do is finished we set
        // "self_time" and increment "total_time". See lib.rs for that.
        let stats = AnalyzerStats {
            marker_annotation_count: mctx
                .all_annotations()
                .filter_map(|m| m.1.either(Annotation::as_marker, Some))
                .count() as u32,
            rustc_time: self.stats.get_timed(TimedStat::Rustc),
            pdg_functions,
            pdg_locs,
            seen_functions,
            seen_locs,
            self_time: Duration::ZERO,
            dep_time: prior_stats.total_time,
            tycheck_time: prior_stats.tycheck_time + self.pdg_constructor.body_cache().timer(),
            dump_time: prior_stats.dump_time,
            serialization_time: Duration::ZERO,
        };

        (stats, analyzed_spans)
    }

    fn get_prior_stats(&self) -> DumpStats {
<<<<<<< HEAD
        self.ctx
            .opts()
            .anactrl()
            .included_crates(self.ctx.tcx())
            .filter(|c| *c != LOCAL_CRATE)
            .map(|c| {
                let paths = local_or_remote_paths(c, self.ctx.tcx(), INTERMEDIATE_STAT_EXT);
=======
        self.judge
            .included_crates()
            .iter()
            .copied()
            .filter(|c| *c != LOCAL_CRATE)
            .map(|c| {
                let paths = local_or_remote_paths(c, self.tcx, INTERMEDIATE_STAT_EXT);
>>>>>>> 7d5c5214

                let path = paths.iter().find(|p| p.exists()).unwrap_or_else(|| {
                    panic!("No stats path found for included crate {c:?}, searched {paths:?}")
                });
                let rdr = BufReader::new(File::open(path).unwrap());
                serde_json::from_reader(rdr).unwrap()
            })
            .fold(DumpStats::zero(), |s, o| s.add(&o))
    }

    /// Create an [`InstructionInfo`] record for each [`GlobalLocation`]
    /// mentioned in the controllers.
    fn collect_instruction_info(
        &self,
        controllers: &HashMap<Endpoint, SPDG>,
        known_def_ids: &mut impl Extend<DefId>,
    ) -> HashMap<GlobalLocation, InstructionInfo> {
        let tcx = self.ctx.tcx();
        let all_instructions = controllers
            .values()
            .flat_map(|v| {
                v.graph
                    .node_weights()
                    .flat_map(|n| n.at.iter())
                    .chain(v.graph.edge_weights().flat_map(|e| e.at.iter()))
            })
            .collect::<HashSet<_>>();
        all_instructions
            .into_iter()
            .map(|i| {
                let body = self.pdg_constructor.body_for_def_id(i.function).body();

                let (kind, description) = match i.location {
                    RichLocation::End => (InstructionKind::Return, "start".to_owned()),
                    RichLocation::Start => (InstructionKind::Start, "end".to_owned()),
                    RichLocation::Location(loc) => match body.stmt_at(loc) {
                        crate::Either::Right(term) => {
                            let kind = if let Some(id) = dirty_try_resolve_func_id(tcx, term) {
                                known_def_ids.extend([id]);
                                InstructionKind::FunctionCall(FunctionCallInfo {
                                    id,
                                    is_inlined: id.is_local(),
                                })
                            } else {
                                InstructionKind::Terminator
                            };
                            (kind, format!("{:?}", term.kind))
                        }
                        crate::Either::Left(stmt) => {
                            (InstructionKind::Statement, format!("{:?}", stmt.kind))
                        }
                    },
                };
                let rust_span = match i.location {
                    RichLocation::Location(loc) => {
                        let expanded_span = match body.stmt_at(loc) {
                            crate::Either::Right(term) => term.source_info.span,
                            crate::Either::Left(stmt) => stmt.source_info.span,
                        };
                        tcx.sess.source_map().stmt_span(expanded_span, body.span)
                    }
                    RichLocation::Start | RichLocation::End => tcx.def_span(i.function),
                };
                (
                    i,
                    InstructionInfo {
                        kind,
                        span: src_loc_for_span(rust_span, tcx),
                        description: Identifier::new_intern(&description),
                    },
                )
            })
            .collect()
    }

    /// Create a [`TypeDescription`] record for each marked type that as
    /// mentioned in the PDG.
    fn collect_type_info(&self) -> TypeInfoMap {
        self.marker_ctx()
            .all_annotations()
            .filter(|(id, _)| def_kind_for_item(*id, self.ctx.tcx()).is_type())
            .into_grouping_map()
            .fold_with(
                |id, _| (*id, vec![], vec![]),
                |mut desc, _, ann| {
                    match ann {
                        Either::Right(MarkerAnnotation { refinement, marker })
                        | Either::Left(Annotation::Marker(MarkerAnnotation {
                            refinement,
                            marker,
                        })) => {
                            assert!(refinement.on_self(), "Cannot refine a marker on a type (tried assigning refinement {refinement} to {:?})", desc.0);
                            desc.2.push(*marker)
                        }
                        Either::Left(Annotation::OType(id)) => desc.1.push(*id),
                        _ => panic!("Unexpected type of annotation {ann:?}"),
                    }
                    desc
                },
            )
            .into_iter()
            .map(|(k, (_, otypes, markers))| {
                (
                    k,
                    TypeDescription {
                        rendering: format!("{k:?}"),
                        otypes: otypes.into(),
                        markers,
                    },
                )
            })
            .collect()
    }
}

fn src_loc_for_span(span: RustSpan, tcx: TyCtxt) -> Span {
    let (source_file, start_line, start_col, end_line, end_col) =
        tcx.sess.source_map().span_to_location_info(span);
    let file_path = source_file.map_or_else(
        || "<unknown>".to_string(),
        |f| f.name.display(FileNameDisplayPreference::Local).to_string(),
    );
    let abs_file_path = if !file_path.starts_with('/') {
        std::env::current_dir()
            .expect("failed to obtain current working directory")
            .join(&file_path)
    } else {
        std::path::PathBuf::from(&file_path)
    };
    let src_info = SourceFileInfo {
        file_path,
        abs_file_path,
    };
    Span {
        source_file: src_info.intern(),
        start: SpanCoord {
            line: start_line as u32,
            col: start_col as u32,
        },
        end: SpanCoord {
            line: end_line as u32,
            col: end_col as u32,
        },
    }
}

fn default_index() -> <SPDGImpl as GraphBase>::NodeId {
    <SPDGImpl as GraphBase>::NodeId::end()
}

/// Checks the invariant that [`SPDGGenerator::collect_type_info`] should
/// produce a map that is a superset of the types found in all the `types` maps
/// on [`SPDG`].
fn type_info_sanity_check(controllers: &ControllerMap, types: &TypeInfoMap) {
    controllers
        .values()
        .flat_map(|spdg| spdg.type_assigns.values())
        .flat_map(|types| types.0.iter())
        .for_each(|t| {
            assert!(
                types.contains_key(t),
                "Invariant broken: Type {t:?} is not present in type map"
            );
        })
}

#[allow(deprecated)]
fn def_kind_for_item(id: DefId, tcx: TyCtxt) -> DefKind {
    match tcx.def_kind(id) {
        _ if tcx.is_coroutine(id) => DefKind::Generator,
        def::DefKind::Closure => DefKind::Closure,
        kind if kind.is_fn_like() => DefKind::Fn,
        def::DefKind::Struct
        | def::DefKind::AssocTy
        | def::DefKind::OpaqueTy
        | def::DefKind::TyAlias { .. }
        | def::DefKind::Enum => DefKind::Type,
        def::DefKind::Ctor { .. } => DefKind::Ctor,
        kind => unreachable!("{} ({:?})", tcx.def_path_debug_str(id), kind),
    }
}

fn path_for_item(id: DefId, tcx: TyCtxt) -> Box<[Identifier]> {
    let def_path = tcx.def_path(id);
    std::iter::once(Identifier::new(tcx.crate_name(def_path.krate)))
        .chain(def_path.data.iter().filter_map(|segment| {
            use hir::definitions::DefPathDataName::*;
            match segment.data.name() {
                Named(sym) => Some(Identifier::new(sym)),
                Anon { .. } => None,
            }
        }))
        .collect()
}

fn def_info_for_item(id: DefId, markers: &MarkerCtx, tcx: TyCtxt) -> DefInfo {
    let name = crate::utils::identifier_for_item(tcx, id);
    let kind = def_kind_for_item(id, tcx);
    DefInfo {
        name,
        path: path_for_item(id, tcx),
        kind,
        src_info: src_loc_for_span(tcx.def_span(id), tcx),
        markers: markers
            .combined_markers(id)
            .cloned()
            .map(|ann| paralegal_spdg::MarkerAnnotation {
                marker: ann.marker,
                on_return: ann.refinement.on_return(),
                on_argument: ann.refinement.on_argument(),
            })
            .collect(),
    }
}

/// A higher order function that increases the logging level if the `target`
/// matches the one selected with the `debug` flag on the command line (and
/// reset it afterward).
fn with_reset_level_if_target<R, F: FnOnce() -> R>(opts: &crate::Args, target: Symbol, f: F) -> R {
    if matches!(opts.direct_debug(), LogLevelConfig::Targeted(s) if target.as_str() == s) {
        with_temporary_logging_level(opts.verbosity(), f)
    } else {
        f()
    }
}

fn dirty_try_resolve_func_id<'tcx>(
    tcx: TyCtxt<'tcx>,
    term: &mir::Terminator<'tcx>,
) -> Option<DefId> {
    let mir::TerminatorKind::Call { func, .. } = &term.kind else {
        return None;
    };
    let c = func.constant()?;
    let (id, _) = type_as_fn(tcx, ty_of_const(c)).to_option()?;
    Some(id)
}

struct MyCallback<'tcx> {
    judge: Rc<InlineJudge<'tcx>>,
    // stat_wrap: StatStracker,
    tcx: TyCtxt<'tcx>,
}

impl Stub {
    pub fn resolve_alternate_instance<'tcx>(
        &self,
        tcx: TyCtxt<'tcx>,
        function: Instance<'tcx>,
        param_env: TypingEnv<'tcx>,
        at: RustSpan,
    ) -> Result<Instance<'tcx>, ErrorGuaranteed> {
        match self {
            Stub::SubClosure { generic_name } | Stub::SubFuture { generic_name } => {
                let name = Symbol::intern(generic_name);
                let generics = tcx.generics_of(function.def_id());
                let Some(param_index) = (0..generics.count()).find(|&idx| {
                    let param = generics.param_at(idx, tcx);
                    param.name == name
                }) else {
                    return Err(tcx.dcx().span_err(
                        at,
                        format!("Function has no parameter named {generic_name}"),
                    ));
                };
                let ty = function.args[param_index].expect_ty();
                let (def_id, args) =
                    flowistry_pdg_construction::utils::type_as_fn(tcx, ty).unwrap();
                Ok(Instance::expect_resolve(tcx, param_env, def_id, args, at))
            }
        }
    }

    fn indirect_required(
        &self,
        tcx: TyCtxt,
        def_id: DefId,
        at: RustSpan,
    ) -> Result<bool, ErrorGuaranteed> {
        let bool = match self {
            Stub::SubClosure { .. } => {
                use rustc_hir::def::DefKind;
                match tcx.def_kind(def_id) {
                    DefKind::Closure => true,
                    DefKind::Fn => false,
                    kind => {
                        return Err(tcx.dcx().span_err(
                            at,
                            format!("Expected `fn` or `closure` def kind, got {kind:?}"),
                        ))
                    }
                }
            }
            Stub::SubFuture { .. } => {
                assert!(tcx.coroutine_is_async(def_id));
                true
            }
        };
        Ok(bool)
    }

    /// Performs the effects of this model on the provided function.
    ///
    /// `function` is what was to be called but for which a stub exists,
    /// `arguments` are the arguments to that call.
    ///
    /// Returns a new instance to call instead and how it should be called.
    pub fn apply<'tcx>(
        &self,
        tcx: TyCtxt<'tcx>,
        function: Instance<'tcx>,
        param_env: TypingEnv<'tcx>,
        arguments: ArgSlice<'_, 'tcx>,
        at: RustSpan,
    ) -> Result<(Instance<'tcx>, CallingConvention<'tcx>), ErrorGuaranteed> {
        let instance = self.resolve_alternate_instance(tcx, function, param_env, at)?;
        let def_id = instance.def_id();

        let expect_indirect = self.indirect_required(tcx, def_id, at)?;
        let poll = tcx.lang_items().poll();
        let calling_convention = if expect_indirect {
            let clj = match arguments {
                [clj] => clj,
                [gen, _]
                    if tcx.def_kind(function.def_id()) == hir::def::DefKind::AssocFn
                        && tcx.associated_item(function.def_id()).trait_item_def_id == poll =>
                {
                    gen
                }
                _ => {
                    return Err(tcx.dcx().span_err(
                        at,
                        format!(
                            "this function ({:?}) should have only one argument but it has {}",
                            function.def_id(),
                            arguments.len()
                        ),
                    ))
                }
            };
            CallingConvention::Indirect {
                shim: None,
                closure_arg: clj.clone(),
                // This is incorrect, but we only support
                // non-argument closures at the moment so this
                // will never be used.
                tupled_arguments: clj.clone(),
            }
        } else {
            CallingConvention::Direct(arguments.into())
        };
        Ok((instance, calling_convention))
    }
}

impl<'tcx> CallChangeCallback<'tcx, K> for MyCallback<'tcx> {
    fn on_inline(&self, info: CallInfo<'tcx, '_, K>) -> CallChanges<'tcx, K> {
        let changes = CallChanges::default();

        let judgement = self.judge.should_inline(&info);
<<<<<<< HEAD
=======

>>>>>>> 7d5c5214
        debug!("Judgement for {:?}: {judgement}", info.callee.def_id(),);

        let skip = match judgement {
            InlineJudgement::AbstractViaType(_) => SkipCall::Skip,
            InlineJudgement::UseStub(model) => {
                if let Ok((instance, calling_convention)) = model.apply(
                    self.tcx,
                    info.callee,
                    info.param_env,
                    info.arguments,
                    info.span,
                ) {
                    SkipCall::Replace {
                        instance,
                        calling_convention,
                        cache_key: *info.cache_key,
                    }
                } else {
                    SkipCall::Skip
                }
            }
            InlineJudgement::Inline(advance_k) => SkipCall::NoSkip(if advance_k {
                *info.cache_key + 1
            } else {
                *info.cache_key
            }),
        };
        changes.with_skip(skip)
    }
    fn on_inline_miss(
        &self,
        resolution: Instance<'tcx>,
        param_env: TypingEnv<'tcx>,
        _loc: Location,
        _parent: Instance<'tcx>,
        reason: InlineMissReason,
        call_span: rustc_span::Span,
    ) {
        self.judge.ensure_is_safe_to_approximate(
            param_env,
            resolution,
            call_span,
            false,
            match reason {
                InlineMissReason::Async(_) => "async",
                InlineMissReason::TraitMethod => "virtual trait method",
            },
        );
    }

    fn root_k(&self, _info: Instance<'tcx>) -> K {
        0
    }
}

//type StatStracker = Rc<RefCell<(SPDGStats, HashSet<LocalDefId>)>>;

// fn record_inlining(tracker: &StatStracker, tcx: TyCtxt<'_>, def_id: LocalDefId, is_in_cache: bool) {
//     let mut borrow = tracker.borrow_mut();
//     let (stats, loc_set) = &mut *borrow;
//     stats.inlinings_performed += 1;
//     let is_new = loc_set.insert(def_id);

//     if !is_new || is_in_cache {
//         return;
//     }

//     let src_map = tcx.sess.source_map();
//     let span = body_span(&tcx.body_for_def_id(def_id).unwrap().body);
//     let (_, start_line, _, end_line, _) = src_map.span_to_location_info(span);
//     let body_lines = (end_line - start_line + 1) as u32;
//     if is_new {
//         stats.unique_functions += 1;
//         stats.unique_locs += body_lines;
//     }
//     if !is_in_cache {
//         stats.analyzed_functions += 1;
//         stats.analyzed_locs += body_lines;
//     }
// }<|MERGE_RESOLUTION|>--- conflicted
+++ resolved
@@ -11,11 +11,7 @@
     discover::FnToAnalyze,
     stats::{Stats, TimedStat},
     utils::*,
-<<<<<<< HEAD
     DumpStats, HashMap, HashSet, LogLevelConfig, MarkerCtx, Pctx, INTERMEDIATE_STAT_EXT,
-=======
-    DumpStats, HashMap, HashSet, LogLevelConfig, MarkerCtx, INTERMEDIATE_STAT_EXT,
->>>>>>> 7d5c5214
 };
 
 use std::{fs::File, io::BufReader, rc::Rc, time::Instant};
@@ -24,15 +20,9 @@
 use either::Either;
 use flowistry::mir::FlowistryInput;
 use flowistry_pdg_construction::{
-<<<<<<< HEAD
-    body_cache::local_or_remote_paths,
-    calling_convention::CallingConvention,
-    utils::{is_async, type_as_fn},
-=======
     body_cache::{local_or_remote_paths, BodyCache},
     calling_convention::CallingConvention,
-    utils::{is_async, ArgSlice},
->>>>>>> 7d5c5214
+    utils::{is_async, type_as_fn, ArgSlice},
     CallChangeCallback, CallChanges, CallInfo, InlineMissReason, MemoPdgConstructor, SkipCall,
 };
 use inline_judge::{InlineJudgement, K};
@@ -44,13 +34,8 @@
     def_id::{DefId, LOCAL_CRATE},
 };
 use rustc_middle::{
-<<<<<<< HEAD
-    mir::{self, Location, Operand},
-    ty::{Instance, ParamEnv, TyCtxt},
-=======
-    mir::Location,
+    mir::{self, Location},
     ty::{Instance, TyCtxt, TypingEnv},
->>>>>>> 7d5c5214
 };
 use rustc_span::{ErrorGuaranteed, FileNameDisplayPreference, Span as RustSpan, Symbol};
 
@@ -133,17 +118,9 @@
     /// other setup necessary for the flow graph creation.
     ///
     /// Should only be called after the visit.
-<<<<<<< HEAD
     pub fn analyze(&mut self) -> Result<(ProgramDescription, AnalyzerStats)> {
         let targets = std::mem::take(&mut self.functions_to_analyze);
         if let LogLevelConfig::Targeted(s) = self.ctx.opts().direct_debug() {
-=======
-    pub fn analyze(
-        &mut self,
-        targets: Vec<FnToAnalyze>,
-    ) -> Result<(ProgramDescription, AnalyzerStats)> {
-        if let LogLevelConfig::Targeted(s) = self.opts.direct_debug() {
->>>>>>> 7d5c5214
             assert!(
                 targets.iter().any(|target| target.name().as_str() == s),
                 "Debug output option specified a specific target '{s}', but no such target was found in [{}]",
@@ -188,11 +165,7 @@
         mut known_def_ids: HashSet<DefId>,
         _targets: &[FnToAnalyze],
     ) -> (ProgramDescription, AnalyzerStats) {
-<<<<<<< HEAD
         let tcx = self.ctx.tcx();
-=======
-        let tcx = self.tcx;
->>>>>>> 7d5c5214
 
         let instruction_info = self.collect_instruction_info(&controllers, &mut known_def_ids);
 
@@ -227,11 +200,7 @@
     }
 
     fn collect_stats_and_analyzed_spans(&self) -> (AnalyzerStats, AnalyzedSpans) {
-<<<<<<< HEAD
         let tcx = self.ctx.tcx();
-=======
-        let tcx = self.tcx;
->>>>>>> 7d5c5214
 
         // In this we don't have to filter out async functions. They are already
         // not in it. For the top-level (target) an async function immediately
@@ -272,14 +241,10 @@
 
         let analyzed_spans = analyzed_functions
             .into_iter()
-<<<<<<< HEAD
             .filter_map(|f| {
                 if tcx.is_constructor(f) {
                     return None;
                 }
-=======
-            .map(|f| {
->>>>>>> 7d5c5214
                 let body = self.pdg_constructor.body_for_def_id(f);
                 let span = body_span(tcx, body.body());
                 let pspan = src_loc_for_span(span, tcx);
@@ -301,11 +266,7 @@
                     FunctionHandling::Elided
                 };
 
-<<<<<<< HEAD
                 Some((f, (pspan, handling)))
-=======
-                (f, (pspan, handling))
->>>>>>> 7d5c5214
             })
             .collect::<AnalyzedSpans>();
 
@@ -344,7 +305,6 @@
     }
 
     fn get_prior_stats(&self) -> DumpStats {
-<<<<<<< HEAD
         self.ctx
             .opts()
             .anactrl()
@@ -352,15 +312,6 @@
             .filter(|c| *c != LOCAL_CRATE)
             .map(|c| {
                 let paths = local_or_remote_paths(c, self.ctx.tcx(), INTERMEDIATE_STAT_EXT);
-=======
-        self.judge
-            .included_crates()
-            .iter()
-            .copied()
-            .filter(|c| *c != LOCAL_CRATE)
-            .map(|c| {
-                let paths = local_or_remote_paths(c, self.tcx, INTERMEDIATE_STAT_EXT);
->>>>>>> 7d5c5214
 
                 let path = paths.iter().find(|p| p.exists()).unwrap_or_else(|| {
                     panic!("No stats path found for included crate {c:?}, searched {paths:?}")
@@ -721,10 +672,6 @@
         let changes = CallChanges::default();
 
         let judgement = self.judge.should_inline(&info);
-<<<<<<< HEAD
-=======
-
->>>>>>> 7d5c5214
         debug!("Judgement for {:?}: {judgement}", info.callee.def_id(),);
 
         let skip = match judgement {
