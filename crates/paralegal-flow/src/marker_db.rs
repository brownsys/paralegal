--- conflicted
+++ resolved
@@ -15,14 +15,10 @@
     consts,
     desc::{Annotation, MarkerAnnotation},
     mir, ty,
-<<<<<<< HEAD
-    utils::{AsFnAndArgs, FnResolution, IntoDefId, IntoHirId, MetaItemMatch, TyCtxtExt, TyExt},
-=======
     utils::{
-        resolve::expect_resolve_string_to_def_id, AsFnAndArgs, FnResolution, GenericArgExt,
-        IntoDefId, IntoHirId, MetaItemMatch, TyCtxtExt, TyExt,
+        resolve::expect_resolve_string_to_def_id, AsFnAndArgs, FnResolution, IntoDefId, IntoHirId,
+        MetaItemMatch, TyCtxtExt, TyExt,
     },
->>>>>>> 98a2d99b
     DefId, HashMap, LocalDefId, TyCtxt,
 };
 use rustc_utils::cache::CopyCache;
