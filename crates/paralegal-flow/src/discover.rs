--- conflicted
+++ resolved
@@ -2,8 +2,6 @@
 //! and discovers functions marked for analysis.
 //!
 //! Essentially this discovers all local `paralegal_flow::*` annotations.
-
-
 
 use crate::{
     ana::{InlineJudge, SPDGGenerator},
@@ -13,8 +11,6 @@
     Pctx,
 };
 
-
-
 use rustc_hir::{
     def_id::LocalDefId,
     intravisit::{self, FnKind},
@@ -22,8 +18,6 @@
 };
 use rustc_middle::{hir::nested_filter::OnlyBodies, ty::TyCtxt};
 use rustc_span::{symbol::Ident, Span, Symbol};
-
-
 
 use self::resolve::expect_resolve_string_to_def_id;
 
@@ -103,11 +97,7 @@
     /// Driver function. Performs the data collection via visit, then calls
     /// [`Self::analyze`] to construct the Forge friendly description of all
     /// endpoints.
-<<<<<<< HEAD
     pub fn run(mut self) -> SPDGGenerator<'tcx> {
-=======
-    pub fn run(mut self) -> Result<(ProgramDescription, AnalyzerStats)> {
->>>>>>> 7d5c5214
         let tcx = self.tcx;
         tcx.hir().visit_all_item_likes_in_crate(&mut self);
         self.into_generator()
