//! Ties together the crate and defines command line options.
//!
//! While this is technically a "library", it only is so for the purposes of
//! being able to reference the same code in the two executables `paralegal_flow` and
//! `cargo-paralegal-flow` (a structure suggested by [rustc_plugin]).
#![feature(rustc_private, min_specialization, box_patterns, let_chains)]
#[macro_use]
extern crate clap;
extern crate ordermap;
extern crate rustc_plugin;
extern crate rustc_utils;
extern crate serde;
extern crate toml;
#[macro_use]
extern crate lazy_static;
extern crate simple_logger;
#[macro_use]
extern crate log;
extern crate humantime;

extern crate petgraph;

extern crate num_derive;
extern crate num_traits;

extern crate rustc_abi;
extern crate rustc_arena;
extern crate rustc_ast;
extern crate rustc_borrowck;
extern crate rustc_data_structures;
extern crate rustc_driver;
extern crate rustc_hash;
extern crate rustc_hir;
extern crate rustc_index;
extern crate rustc_interface;
extern crate rustc_macros;
extern crate rustc_middle;
extern crate rustc_mir_dataflow;
extern crate rustc_query_system;
extern crate rustc_serialize;
extern crate rustc_span;
extern crate rustc_target;
extern crate rustc_type_ir;

extern crate either;

use std::borrow::Cow;
use std::collections::{HashMap, HashSet};
use std::path::PathBuf;
use std::{fmt::Display, time::Instant};

use desc::ProgramDescription;
use rustc_hir::def_id::{DefId, LocalDefId};
use rustc_middle::ty;
use rustc_span::Symbol;
use ty::TyCtxt;

use rustc_driver::Compilation;
use rustc_plugin::CrateFilter;
use rustc_utils::mir::borrowck_facts;

use anyhow::{anyhow, Context as _, Result};
use either::Either;
// This import is sort of special because it comes from the private rustc
// dependencies and not from our `Cargo.toml`.

mod ana;
mod ann;
mod args;
mod discover;
mod stats;
//mod sah;
#[macro_use]
mod utils;
mod consts;
#[cfg(feature = "test")]
pub mod test_utils;

pub use paralegal_spdg as desc;

pub use crate::ann::db::MarkerCtx;

use ana::{MetadataLoader, SPDGGenerator};
use args::{AnalysisCtrl, Args, ClapArgs, Debugger, LogLevelConfig};
use consts::INTERMEDIATE_ARTIFACT_EXT;
use desc::utils::write_sep;
use stats::{Stats, TimedStat};
use utils::Print;

/// A struct so we can implement [`rustc_plugin::RustcPlugin`]
pub struct DfppPlugin;

/// Top level argument structure. This is only used for parsing. The actual
/// configuration of paralegal-flow [`struct@Args`] which is stored in `args`. `cargo_args` is
/// forwarded and `_progname` is only to comply with the calling convention of
/// `cargo` (it passes the program name as first argument).
#[derive(clap::Parser)]
#[clap(version = concat!(
    crate_version!(),
    "\nbuilt ", env!("BUILD_TIME"),
    "\ncommit ", env!("COMMIT_HASH"),
    "\nwith ", env!("RUSTC_VERSION"),
) , about)]
struct ArgWrapper {
    /// This argument doesn't do anything, but when cargo invokes `cargo-paralegal-flow`
    /// it always provides "paralegal-flow" as the first argument and since we parse with
    /// clap it otherwise complains about the superfluous argument.
    _progname: String,

    /// The actual arguments
    #[clap(flatten)]
    args: ClapArgs,
}

struct Callbacks {
    opts: &'static Args,
    stats: Stats,
    persist_metadata: bool,
}

/// Create the name of the file in which to store intermediate artifacts.
///
/// HACK(Justus): `TyCtxt::output_filenames` returns a file stem of
/// `lib<crate_name>-<hash>`, whereas `OutputFiles::with_extension` returns a file
/// stem of `<crate_name>-<hash>`. I haven't found a clean way to get the same
/// name in both places, so i just assume that these two will always have this
/// relation and prepend the `"lib"` here.
fn intermediate_out_file_path(tcx: TyCtxt) -> Result<PathBuf> {
    let rustc_out_file = tcx
        .output_filenames(())
        .with_extension(INTERMEDIATE_ARTIFACT_EXT);
    let dir = rustc_out_file
        .parent()
        .ok_or_else(|| anyhow!("{} has no parent", rustc_out_file.display()))?;
    let file = rustc_out_file
        .file_name()
        .ok_or_else(|| anyhow!("has no file name"))
        .and_then(|s| s.to_str().ok_or_else(|| anyhow!("not utf8")))
        .with_context(|| format!("{}", rustc_out_file.display()))?;

    let file = if file.starts_with("lib") {
        Cow::Borrowed(file)
    } else {
        format!("lib{file}").into()
    };

    Ok(dir.join(file.as_ref()))
}

impl Callbacks {
    fn in_context(&mut self, tcx: TyCtxt) -> Result<Compilation> {
        let compilation = if let Some(desc) = self.run_compilation(tcx)? {
            if self.opts.dbg().dump_spdg() {
                let out = std::fs::File::create("call-only-flow.gv").unwrap();
                paralegal_spdg::dot::dump(&desc, out).unwrap();
            }

            let ser = Instant::now();
            desc.canonical_write(self.opts.result_path()).unwrap();
            println!("Wrote graph to {}", self.opts.result_path().display());
            self.stats
                .record_timed(TimedStat::Serialization, ser.elapsed());

            println!("Analysis finished with timing: {}", self.stats);
            if self.opts.abort_after_analysis() {
                rustc_driver::Compilation::Stop
            } else {
                rustc_driver::Compilation::Continue
            }
        } else {
            println!("No compilation artifact");
            rustc_driver::Compilation::Continue
        };
        Ok(compilation)
    }

    fn run_compilation(&self, tcx: TyCtxt) -> Result<Option<ProgramDescription>> {
        tcx.sess.abort_if_errors();

        let loader = MetadataLoader::new(tcx);

        let (analysis_targets, mctx, constructor) = loader.clone().collect_and_emit_metadata(
            self.opts,
            self.persist_metadata
                .then(|| intermediate_out_file_path(tcx))
                .transpose()?,
        );
        tcx.sess.abort_if_errors();

        let mut gen = SPDGGenerator::new(mctx, self.opts, tcx, constructor, loader);

        (!analysis_targets.is_empty())
            .then(|| gen.analyze(analysis_targets))
            .transpose()
    }
}

struct NoopCallbacks {}

impl rustc_driver::Callbacks for NoopCallbacks {}

impl Callbacks {
    pub fn new(opts: &'static Args) -> Self {
        Self {
            opts,
            stats: Default::default(),
            persist_metadata: true,
        }
    }
}

impl rustc_driver::Callbacks for Callbacks {
    fn config(&mut self, config: &mut rustc_interface::Config) {
        config.override_queries = Some(borrowck_facts::override_queries);
    }

    // This used to run `after_parsing` but that now makes `tcx.crates()` empty
    // (which interferes with external annotation resolution). So now it runs
    // `after_expansion` and so far that doesn't seem to break anything, but I'm
    // explaining this here in case that flowistry has some sort of issue with
    // that (when retrieving the MIR bodies for instance)
    fn after_expansion<'tcx>(
        &mut self,
        _compiler: &rustc_interface::interface::Compiler,
        queries: &'tcx rustc_interface::Queries<'tcx>,
    ) -> rustc_driver::Compilation {
        queries
            .global_ctxt()
            .unwrap()
            .enter(|tcx| self.in_context(tcx))
            .unwrap()
    }
}

pub const CARGO_ENCODED_RUSTFLAGS: &str = "CARGO_ENCODED_RUSTFLAGS";

fn add_to_rustflags(new: impl IntoIterator<Item = String>) -> Result<(), std::env::VarError> {
    use std::env::{var, VarError};
    let mut prior = var(CARGO_ENCODED_RUSTFLAGS)
        .map(|flags| flags.split('\x1f').map(str::to_string).collect())
        .or_else(|err| {
            if matches!(err, VarError::NotPresent) {
                var("RUSTFLAGS").map(|flags| flags.split_whitespace().map(str::to_string).collect())
            } else {
                Err(err)
            }
        })
        .or_else(|err| {
            matches!(err, VarError::NotPresent)
                .then(Vec::new)
                .ok_or(err)
        })?;
    prior.extend(new);
    std::env::set_var(CARGO_ENCODED_RUSTFLAGS, prior.join("\x1f"));
    Ok(())
}

pub const PARALEGAL_RUSTC_FLAGS: [&str; 4] = [
    "--cfg",
    "paralegal",
    "-Zcrate-attr=feature(register_tool)",
    "-Zcrate-attr=register_tool(paralegal_flow)",
];

impl rustc_plugin::RustcPlugin for DfppPlugin {
    type Args = Args;

    fn version(&self) -> std::borrow::Cow<'static, str> {
        crate_version!().into()
    }

    fn driver_name(&self) -> std::borrow::Cow<'static, str> {
        "paralegal-flow".into()
    }

    fn args(
        &self,
        _target_dir: &rustc_plugin::Utf8Path,
    ) -> rustc_plugin::RustcPluginArgs<Self::Args> {
        use clap::Parser;
        let args = ArgWrapper::parse();

        // Override the SYSROOT so that it points to the version we were
        // compiled against.
        //
        // This is actually not necessary for *this* binary, but it will be
        // inherited by the calls to `cargo` and `rustc` done by `rustc_plugin`
        // and thus those will use the version of `std` that matches the nightly
        // compiler version we link against.
        std::env::set_var("SYSROOT", env!("SYSROOT_PATH"));

        add_to_rustflags(["--cfg".into(), "paralegal".into()]).unwrap();

        rustc_plugin::RustcPluginArgs {
            args: args.args.try_into().unwrap(),
            filter: CrateFilter::AllCrates,
        }
    }

    fn modify_cargo(&self, cargo: &mut std::process::Command, args: &Self::Args) {
        // All right so actually all that's happening here is that we drop the
        // "--all" that rustc_plugin automatically adds in such cases where the
        // arguments passed to paralegal indicate that we are supposed to run
        // only on select crates. Also we replace the `RUSTC_WORKSPACE_WRAPPER`
        // argument with `RUSTC_WRAPPER`
        // because of https://github.com/cognitive-engineering-lab/rustc_plugin/issues/19
        //
        // There isn't a nice way to do this so we hand-code what amounts to a
        // call to `cargo.clone()`, but with the one modification of removing
        // that argument.
        let args_select_package = args
            .cargo_args()
            .iter()
            .any(|a| a.starts_with("-p") || a == "--package");
        if args.target().is_some() | args_select_package {
            let mut new_cmd = std::process::Command::new(cargo.get_program());
            for (k, v) in cargo.get_envs() {
                if k == "RUSTC_WORKSPACE_WRAPPER" {
                    new_cmd.env("RUSTC_WRAPPER", v.unwrap());
                } else if let Some(v) = v {
                    new_cmd.env(k, v);
                } else {
                    new_cmd.env_remove(k);
                }
            }
            if let Some(wd) = cargo.get_current_dir() {
                new_cmd.current_dir(wd);
            }
            new_cmd.args(cargo.get_args().filter(|a| *a != "--all"));
            *cargo = new_cmd
        }
        if let Some(target) = args.target().as_ref() {
            if !args_select_package {
                cargo.args(["-p", target]);
            }
        }
        cargo.args(args.cargo_args());
    }

    fn run(
        self,
        mut compiler_args: Vec<String>,
        plugin_args: Self::Args,
    ) -> rustc_interface::interface::Result<()> {
        // return rustc_driver::RunCompiler::new(&compiler_args, &mut NoopCallbacks { }).run();
        // Setting the log levels is bit complicated because there are two level
        // filters going on in the logging crates. One is imposed by `log`
        // automatically and the other by `simple_logger` internally.

        // We use `log::set_max_level` later to selectively enable debug output
        // for specific targets. This max level is distinct from the one
        // provided to `with_level` below. Therefore in the case where we have a
        // `--debug` targeting a specific function we need to set the
        // `with_level` level lower and then increase it with
        // `log::set_max_level`.
        //println!("compiling {compiler_args:?}");

        let crate_name = compiler_args
            .iter()
            .enumerate()
            .find_map(|(i, s)| (s == "--crate-name").then_some(i))
            .and_then(|i| compiler_args.get(i + 1))
            .cloned();

        if let Some(dep_config) = crate_name
            .as_ref()
            .and_then(|s| plugin_args.build_config().dep.get(s))
        {
            compiler_args.extend(
                dep_config
                    .rust_features
                    .iter()
                    .map(|f| format!("-Zcrate-attr=feature({})", f)),
            );
        }

        let is_primary_package = std::env::var("CARGO_PRIMARY_PACKAGE").is_ok();

        let our_target = plugin_args.target().map(|t| t.replace('-', "_"));

        let is_target = crate_name
            .as_ref()
            .and_then(|s| our_target.as_ref().map(|t| s == t))
            .unwrap_or(is_primary_package);

        let is_build_script = crate_name
            .as_ref()
            .map_or(false, |n| n == "build_script_build");

        debug!("Handling {}", crate_name.unwrap_or("".to_owned()));

        if !is_target || is_build_script {
            debug!("Is not target, skipping");
            return rustc_driver::RunCompiler::new(&compiler_args, &mut NoopCallbacks {}).run();
        }

<<<<<<< HEAD
        debug!("Is target, compiling");

=======
>>>>>>> b96d18da
        plugin_args.setup_logging();

        let opts = Box::leak(Box::new(plugin_args));

<<<<<<< HEAD
        const RERUN_VAR: &str = "RERUN_WITH_DEBUGGER";
        if let Ok(debugger) = std::env::var(RERUN_VAR) {
            println!("Restarting with debugger '{debugger}'");
=======
        const RERUN_VAR: &str = "RERUN_WITH_PROFILER";
        if let Ok(debugger) = std::env::var(RERUN_VAR) {
            info!("Restarting with debugger '{debugger}'");
>>>>>>> b96d18da
            let mut dsplit = debugger.split(' ');
            let mut cmd = std::process::Command::new(dsplit.next().unwrap());
            cmd.args(dsplit)
                .args(std::env::args())
                .env_remove(RERUN_VAR);
<<<<<<< HEAD
            println!("{cmd:?}");
            std::process::exit(cmd.status().unwrap().code().unwrap_or(0));
        }

        compiler_args.extend(PARALEGAL_RUSTC_FLAGS.iter().copied().map(ToOwned::to_owned));
=======
            std::process::exit(cmd.status().unwrap().code().unwrap_or(0));
        }

        compiler_args.extend([
            "--cfg".into(),
            "paralegal".into(),
            "-Zcrate-attr=feature(register_tool)".into(),
            "-Zcrate-attr=register_tool(paralegal_flow)".into(),
        ]);
>>>>>>> b96d18da

        if let Some(dbg) = opts.attach_to_debugger() {
            dbg.attach()
        }

        debug!(
            "Arguments: {}",
            Print(|f| write_sep(f, " ", &compiler_args, Display::fmt))
        );
        rustc_driver::RunCompiler::new(&compiler_args, &mut Callbacks::new(opts)).run()
    }
}

impl Debugger {
    fn attach(self) {
        use std::process::{id, Command};
        use std::thread::sleep;
        use std::time::Duration;

        match self {
            Debugger::CodeLldb => {
                let url = format!(
                    "vscode://vadimcn.vscode-lldb/launch/config?{{'request':'attach','pid':{}}}",
                    id()
                );
                Command::new("code")
                    .arg("--open-url")
                    .arg(url)
                    .output()
                    .unwrap();
                sleep(Duration::from_millis(1000));
            }
        }
    }
}<|MERGE_RESOLUTION|>--- conflicted
+++ resolved
@@ -394,46 +394,22 @@
             return rustc_driver::RunCompiler::new(&compiler_args, &mut NoopCallbacks {}).run();
         }
 
-<<<<<<< HEAD
-        debug!("Is target, compiling");
-
-=======
->>>>>>> b96d18da
         plugin_args.setup_logging();
 
-        let opts = Box::leak(Box::new(plugin_args));
-
-<<<<<<< HEAD
-        const RERUN_VAR: &str = "RERUN_WITH_DEBUGGER";
-        if let Ok(debugger) = std::env::var(RERUN_VAR) {
-            println!("Restarting with debugger '{debugger}'");
-=======
         const RERUN_VAR: &str = "RERUN_WITH_PROFILER";
         if let Ok(debugger) = std::env::var(RERUN_VAR) {
             info!("Restarting with debugger '{debugger}'");
->>>>>>> b96d18da
             let mut dsplit = debugger.split(' ');
             let mut cmd = std::process::Command::new(dsplit.next().unwrap());
             cmd.args(dsplit)
                 .args(std::env::args())
                 .env_remove(RERUN_VAR);
-<<<<<<< HEAD
-            println!("{cmd:?}");
             std::process::exit(cmd.status().unwrap().code().unwrap_or(0));
         }
 
+        let opts = Box::leak(Box::new(plugin_args));
+
         compiler_args.extend(PARALEGAL_RUSTC_FLAGS.iter().copied().map(ToOwned::to_owned));
-=======
-            std::process::exit(cmd.status().unwrap().code().unwrap_or(0));
-        }
-
-        compiler_args.extend([
-            "--cfg".into(),
-            "paralegal".into(),
-            "-Zcrate-attr=feature(register_tool)".into(),
-            "-Zcrate-attr=register_tool(paralegal_flow)".into(),
-        ]);
->>>>>>> b96d18da
 
         if let Some(dbg) = opts.attach_to_debugger() {
             dbg.attach()
