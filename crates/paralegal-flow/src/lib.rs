//! Ties together the crate and defines command line options.
//!
//! While this is technically a "library", it only is so for the purposes of
//! being able to reference the same code in the two executables `paralegal_flow` and
//! `cargo-paralegal-flow` (a structure suggested by [rustc_plugin]).
#![feature(rustc_private, min_specialization, box_patterns, let_chains)]
#[macro_use]
extern crate clap;
extern crate ordermap;
extern crate rustc_plugin;
extern crate rustc_utils;
extern crate serde;
extern crate toml;
#[macro_use]
extern crate lazy_static;
extern crate simple_logger;
#[macro_use]
extern crate log;
extern crate humantime;

extern crate petgraph;

extern crate num_derive;
extern crate num_traits;

extern crate rustc_abi;
extern crate rustc_arena;
extern crate rustc_ast;
extern crate rustc_borrowck;
extern crate rustc_data_structures;
extern crate rustc_driver;
extern crate rustc_errors;
extern crate rustc_hash;
extern crate rustc_hir;
extern crate rustc_index;
extern crate rustc_interface;
extern crate rustc_macros;
extern crate rustc_middle;
extern crate rustc_mir_dataflow;
extern crate rustc_parse;
extern crate rustc_query_system;
extern crate rustc_serialize;
extern crate rustc_session;
extern crate rustc_span;
extern crate rustc_target;
extern crate rustc_type_ir;

use ann::dump_markers;
use args::{ClapArgs, Debugger, LogLevelConfig};
use desc::{utils::write_sep, ProgramDescription};

use flowistry_pdg_construction::body_cache::dump_mir_and_borrowck_facts;
use log::Level;
use rustc_middle::ty::TyCtxt;
use rustc_plugin::CrateFilter;

pub use std::collections::{HashMap, HashSet};
use std::{fmt::Display, time::Instant};

// This import is sort of special because it comes from the private rustc
// dependencies and not from our `Cargo.toml`.
pub extern crate either;
pub use either::Either;

pub use rustc_span::Symbol;

pub mod ana;
pub mod ann;
mod args;
pub mod dbg;
mod discover;
mod stats;
#[macro_use]
pub mod utils;
#[cfg(feature = "test")]
pub mod test_utils;

pub use paralegal_spdg as desc;

pub use crate::ann::db::MarkerCtx;
pub use args::{AnalysisCtrl, Args, BuildConfig, DepConfig, DumpArgs, MarkerControl};

use crate::{
    stats::{Stats, TimedStat},
    utils::Print,
};

pub const EXTRA_RUSTC_ARGS: &[&str] = &[
    "--cfg",
    "paralegal",
    "-Zcrate-attr=feature(register_tool)",
    "-Zcrate-attr=register_tool(paralegal_flow)",
];

/// A struct so we can implement [`rustc_plugin::RustcPlugin`]
pub struct DfppPlugin;

/// Top level argument structure. This is only used for parsing. The actual
/// configuration of paralegal-flow [`struct@Args`] which is stored in `args`. `cargo_args` is
/// forwarded and `_progname` is only to comply with the calling convention of
/// `cargo` (it passes the program name as first argument).
#[derive(clap::Parser)]
#[clap(version = concat!(
    crate_version!(),
    "\nbuilt ", env!("BUILD_TIME"),
    "\ncommit ", env!("COMMIT_HASH"),
    "\nwith ", env!("RUSTC_VERSION"),
) , about)]
struct ArgWrapper {
    /// This argument doesn't do anything, but when cargo invokes `cargo-paralegal-flow`
    /// it always provides "paralegal-flow" as the first argument and since we parse with
    /// clap it otherwise complains about the superfluous argument.
    _progname: String,

    /// The actual arguments
    #[clap(flatten)]
    args: ClapArgs,
}

struct Callbacks {
    opts: &'static Args,
    stats: Stats,
    rustc_second_timer: Option<Instant>,
}

struct NoopCallbacks;

impl rustc_driver::Callbacks for NoopCallbacks {}

impl Callbacks {
    pub fn run(&self, tcx: TyCtxt) -> anyhow::Result<ProgramDescription> {
        tcx.sess.abort_if_errors();
        discover::CollectingVisitor::new(tcx, self.opts, self.stats.clone()).run()
    }

    pub fn new(opts: &'static Args) -> Self {
        Self {
            opts,
            stats: Default::default(),
            rustc_second_timer: None,
        }
    }
}

struct DumpOnlyCallbacks {
    compress_artifacts: bool,
}

impl rustc_driver::Callbacks for DumpOnlyCallbacks {
    fn after_expansion<'tcx>(
        &mut self,
        _compiler: &rustc_interface::interface::Compiler,
        queries: &'tcx rustc_interface::Queries<'tcx>,
    ) -> rustc_driver::Compilation {
        queries.global_ctxt().unwrap().enter(|tcx| {
            dump_mir_and_borrowck_facts(tcx, self.compress_artifacts);
            dump_markers(tcx);
        });
        rustc_driver::Compilation::Continue
    }
}

impl rustc_driver::Callbacks for Callbacks {
    fn after_expansion<'tcx>(
        &mut self,
        _compiler: &rustc_interface::interface::Compiler,
        queries: &'tcx rustc_interface::Queries<'tcx>,
    ) -> rustc_driver::Compilation {
<<<<<<< HEAD
        self.stats
            .record_timed(TimedStat::Rustc, self.stats.elapsed());
        queries.global_ctxt().unwrap().enter(|tcx| {
            self.stats.measure(TimedStat::MirEmission, || {
                dump_mir_and_borrowck_facts(tcx, self.opts.anactrl().compress_artifacts());
                dump_markers(tcx);
            })
        });
        self.rustc_second_timer = Some(Instant::now());
        rustc_driver::Compilation::Continue
=======
        //rustc_driver::Compilation::Continue
        self.run_the_analyzer(queries)
>>>>>>> ffd90be9
    }

    // This used to run `after_parsing` but that now makes `tcx.crates()` empty
    // (which interferes with external annotation resolution). So now it runs
    // `after_expansion` and so far that doesn't seem to break anything, but I'm
    // explaining this here in case that flowistry has some sort of issue with
    // that (when retrieving the MIR bodies for instance)
    fn after_analysis<'tcx>(
        &mut self,
        _handler: &rustc_session::EarlyErrorHandler,
        _compiler: &rustc_interface::interface::Compiler,
        queries: &'tcx rustc_interface::Queries<'tcx>,
    ) -> rustc_driver::Compilation {
        rustc_driver::Compilation::Continue
    }
}

impl Callbacks {
    fn run_the_analyzer<'tcx>(
        &self,
        queries: &'tcx rustc_interface::Queries<'tcx>,
    ) -> rustc_driver::Compilation {
        self.stats
<<<<<<< HEAD
            .record_timed(TimedStat::Rustc, self.rustc_second_timer.unwrap().elapsed());
        queries
=======
            .record_timed(TimedStat::Rustc, self.stats.elapsed());
        let abort = queries
>>>>>>> ffd90be9
            .global_ctxt()
            .unwrap()
            .enter(|tcx| {
                dump_markers(tcx);
                let desc = self.run(tcx)?;
                info!("All elems walked");
                tcx.sess.abort_if_errors();

                if self.opts.dbg().dump_spdg() {
                    let out = std::fs::File::create("call-only-flow.gv").unwrap();
                    paralegal_spdg::dot::dump(&desc, out).unwrap();
                }

                let ser = Instant::now();
                desc.canonical_write(self.opts.result_path()).unwrap();
                self.stats
                    .record_timed(TimedStat::Serialization, ser.elapsed());

                println!("Analysis finished with timing: {}", self.stats);

                anyhow::Ok(self.opts.abort_after_analysis())
            })
            .unwrap();

        if abort {
            rustc_driver::Compilation::Stop
        } else {
            queries.global_ctxt().unwrap().enter(|tcx| {
                dump_mir_and_borrowck_facts(tcx);
            });
            rustc_driver::Compilation::Continue
        }
    }
}

pub const CARGO_ENCODED_RUSTFLAGS: &str = "CARGO_ENCODED_RUSTFLAGS";

fn add_to_rustflags(new: impl IntoIterator<Item = String>) -> Result<(), std::env::VarError> {
    use std::env::{var, VarError};
    let mut prior = var(CARGO_ENCODED_RUSTFLAGS)
        .map(|flags| flags.split('\x1f').map(str::to_string).collect())
        .or_else(|err| {
            if matches!(err, VarError::NotPresent) {
                var("RUSTFLAGS").map(|flags| flags.split_whitespace().map(str::to_string).collect())
            } else {
                Err(err)
            }
        })
        .or_else(|err| {
            matches!(err, VarError::NotPresent)
                .then(Vec::new)
                .ok_or(err)
        })?;
    prior.extend(new);
    std::env::set_var(CARGO_ENCODED_RUSTFLAGS, prior.join("\x1f"));
    Ok(())
}

enum CrateHandling {
    JustCompile,
    CompileAndDump,
    Analyze,
}

/// Also adds and additional features required by the Paralegal build config
fn how_to_handle_this_crate(plugin_args: &Args, compiler_args: &mut Vec<String>) -> CrateHandling {
    let crate_name = compiler_args
        .iter()
        .enumerate()
        .find_map(|(i, s)| (s == "--crate-name").then_some(i))
        .and_then(|i| compiler_args.get(i + 1))
        .cloned();

    if let Some(dep_config) = crate_name
        .as_ref()
        .and_then(|s| plugin_args.build_config().dep.get(s))
    {
        compiler_args.extend(
            dep_config
                .rust_features
                .iter()
                .map(|f| format!("-Zcrate-attr=feature({})", f)),
        );
    }

    match &crate_name {
        Some(krate) if krate == "build_script_build" => CrateHandling::JustCompile,
        Some(krate)
            if matches!(
                plugin_args
                    .target(),
                    Some(target) if &target.replace('-', "_") == krate
            ) =>
        {
            CrateHandling::Analyze
        }
        _ if std::env::var("CARGO_PRIMARY_PACKAGE").is_ok() => CrateHandling::Analyze,
        Some(krate) if plugin_args.anactrl().included().contains(krate) => {
            CrateHandling::CompileAndDump
        }
        _ => CrateHandling::JustCompile,
    }
}

impl rustc_plugin::RustcPlugin for DfppPlugin {
    type Args = Args;

    fn version(&self) -> std::borrow::Cow<'static, str> {
        crate_version!().into()
    }

    fn driver_name(&self) -> std::borrow::Cow<'static, str> {
        "paralegal-flow".into()
    }

    fn reported_driver_version(&self) -> std::borrow::Cow<'static, str> {
        env!("RUSTC_VERSION").into()
    }

    fn hash_config(&self, args: &Self::Args, hasher: &mut impl std::hash::Hasher) {
        args.hash_config(hasher);
    }

    fn args(
        &self,
        _target_dir: &rustc_plugin::Utf8Path,
    ) -> rustc_plugin::RustcPluginArgs<Self::Args> {
        use clap::Parser;
        let args = ArgWrapper::parse();

        // Override the SYSROOT so that it points to the version we were
        // compiled against.
        //
        // This is actually not necessary for *this* binary, but it will be
        // inherited by the calls to `cargo` and `rustc` done by `rustc_plugin`
        // and thus those will use the version of `std` that matches the nightly
        // compiler version we link against.
        std::env::set_var("SYSROOT", env!("SYSROOT_PATH"));

        add_to_rustflags(["--cfg".into(), "paralegal".into()]).unwrap();

        rustc_plugin::RustcPluginArgs {
            args: args.args.try_into().unwrap(),
            filter: CrateFilter::AllCrates,
        }
    }

    fn modify_cargo(&self, cargo: &mut std::process::Command, args: &Self::Args) {
        // All right so actually all that's happening here is that we drop the
        // "--all" that rustc_plugin automatically adds in such cases where the
        // arguments passed to paralegal indicate that we are supposed to run
        // only on select crates. Also we replace the `RUSTC_WORKSPACE_WRAPPER`
        // argument with `RUSTC_WRAPPER`
        // because of https://github.com/cognitive-engineering-lab/rustc_plugin/issues/19
        //
        // There isn't a nice way to do this so we hand-code what amounts to a
        // call to `cargo.clone()`, but with the one modification of removing
        // that argument.
        let args_select_package = args
            .cargo_args()
            .iter()
            .any(|a| a.starts_with("-p") || a == "--package");
        if args.target().is_some() | args_select_package {
            let mut new_cmd = std::process::Command::new(cargo.get_program());
            for (k, v) in cargo.get_envs() {
                if k == "RUSTC_WORKSPACE_WRAPPER" {
                    new_cmd.env("RUSTC_WRAPPER", v.unwrap());
                } else if let Some(v) = v {
                    new_cmd.env(k, v);
                } else {
                    new_cmd.env_remove(k);
                }
            }
            if let Some(wd) = cargo.get_current_dir() {
                new_cmd.current_dir(wd);
            }
            new_cmd.args(cargo.get_args().filter(|a| *a != "--all"));
            *cargo = new_cmd
        }
        if let Some(target) = args.target().as_ref() {
            if !args_select_package {
                cargo.args(["-p", target]);
            }
        }
        cargo.args(args.cargo_args());
    }

    fn run(
        self,
        mut compiler_args: Vec<String>,
        plugin_args: Self::Args,
    ) -> rustc_interface::interface::Result<()> {
        // return rustc_driver::RunCompiler::new(&compiler_args, &mut NoopCallbacks { }).run();
        // Setting the log levels is bit complicated because there are two level
        // filters going on in the logging crates. One is imposed by `log`
        // automatically and the other by `simple_logger` internally.

        // We use `log::set_max_level` later to selectively enable debug output
        // for specific targets. This max level is distinct from the one
        // provided to `with_level` below. Therefore in the case where we have a
        // `--debug` targeting a specific function we need to set the
        // `with_level` level lower and then increase it with
        // `log::set_max_level`.
        //println!("compiling {compiler_args:?}");

        let mut callbacks = match how_to_handle_this_crate(&plugin_args, &mut compiler_args) {
            CrateHandling::JustCompile => {
                Box::new(NoopCallbacks) as Box<dyn rustc_driver::Callbacks + Send>
            }
            CrateHandling::CompileAndDump => {
                compiler_args.extend(EXTRA_RUSTC_ARGS.iter().copied().map(ToString::to_string));
                Box::new(DumpOnlyCallbacks {
                    compress_artifacts: plugin_args.anactrl().compress_artifacts(),
                })
            }
            CrateHandling::Analyze => {
                plugin_args.setup_logging();

                let opts = Box::leak(Box::new(plugin_args));

                const RERUN_VAR: &str = "RERUN_WITH_PROFILER";
                if let Ok(debugger) = std::env::var(RERUN_VAR) {
                    info!("Restarting with debugger '{debugger}'");
                    let mut dsplit = debugger.split(' ');
                    let mut cmd = std::process::Command::new(dsplit.next().unwrap());
                    cmd.args(dsplit)
                        .args(std::env::args())
                        .env_remove(RERUN_VAR);
                    std::process::exit(cmd.status().unwrap().code().unwrap_or(0));
                }

                compiler_args.extend(EXTRA_RUSTC_ARGS.iter().copied().map(ToString::to_string));
                if opts.verbosity() >= Level::Debug {
                    compiler_args.push("-Ztrack-diagnostics".to_string());
                }

                if let Some(dbg) = opts.attach_to_debugger() {
                    dbg.attach()
                }

                debug!(
                    "Arguments: {}",
                    Print(|f| write_sep(f, " ", &compiler_args, Display::fmt))
                );
                Box::new(Callbacks::new(opts))
            }
        };

        rustc_driver::RunCompiler::new(&compiler_args, callbacks.as_mut()).run()
    }
}

impl Debugger {
    fn attach(self) {
        use std::process::{id, Command};
        use std::thread::sleep;
        use std::time::Duration;

        match self {
            Debugger::CodeLldb => {
                let url = format!(
                    "vscode://vadimcn.vscode-lldb/launch/config?{{'request':'attach','pid':{}}}",
                    id()
                );
                Command::new("code")
                    .arg("--open-url")
                    .arg(url)
                    .output()
                    .unwrap();
                sleep(Duration::from_millis(1000));
            }
        }
    }
}<|MERGE_RESOLUTION|>--- conflicted
+++ resolved
@@ -166,21 +166,11 @@
         _compiler: &rustc_interface::interface::Compiler,
         queries: &'tcx rustc_interface::Queries<'tcx>,
     ) -> rustc_driver::Compilation {
-<<<<<<< HEAD
         self.stats
             .record_timed(TimedStat::Rustc, self.stats.elapsed());
-        queries.global_ctxt().unwrap().enter(|tcx| {
-            self.stats.measure(TimedStat::MirEmission, || {
-                dump_mir_and_borrowck_facts(tcx, self.opts.anactrl().compress_artifacts());
-                dump_markers(tcx);
-            })
-        });
+        let compilation = self.run_the_analyzer(queries);
         self.rustc_second_timer = Some(Instant::now());
-        rustc_driver::Compilation::Continue
-=======
-        //rustc_driver::Compilation::Continue
-        self.run_the_analyzer(queries)
->>>>>>> ffd90be9
+        compilation
     }
 
     // This used to run `after_parsing` but that now makes `tcx.crates()` empty
@@ -192,8 +182,10 @@
         &mut self,
         _handler: &rustc_session::EarlyErrorHandler,
         _compiler: &rustc_interface::interface::Compiler,
-        queries: &'tcx rustc_interface::Queries<'tcx>,
+        _queries: &'tcx rustc_interface::Queries<'tcx>,
     ) -> rustc_driver::Compilation {
+        self.stats
+            .record_timed(TimedStat::Rustc, self.rustc_second_timer.unwrap().elapsed());
         rustc_driver::Compilation::Continue
     }
 }
@@ -203,14 +195,7 @@
         &self,
         queries: &'tcx rustc_interface::Queries<'tcx>,
     ) -> rustc_driver::Compilation {
-        self.stats
-<<<<<<< HEAD
-            .record_timed(TimedStat::Rustc, self.rustc_second_timer.unwrap().elapsed());
-        queries
-=======
-            .record_timed(TimedStat::Rustc, self.stats.elapsed());
         let abort = queries
->>>>>>> ffd90be9
             .global_ctxt()
             .unwrap()
             .enter(|tcx| {
@@ -239,7 +224,9 @@
             rustc_driver::Compilation::Stop
         } else {
             queries.global_ctxt().unwrap().enter(|tcx| {
-                dump_mir_and_borrowck_facts(tcx);
+                self.stats.measure(TimedStat::MirEmission, || {
+                    dump_mir_and_borrowck_facts(tcx, self.opts.anactrl().compress_artifacts())
+                })
             });
             rustc_driver::Compilation::Continue
         }
