//! Ties together the crate and defines command line options.
//!
//! While this is technically a "library", it only is so for the purposes of
//! being able to reference the same code in the two executables `paralegal_flow` and
//! `cargo-paralegal-flow` (a structure suggested by [rustc_plugin]).
#![feature(rustc_private, min_specialization, box_patterns, let_chains)]
#[macro_use]
extern crate clap;
extern crate ordermap;
extern crate rustc_plugin;
extern crate rustc_utils;
extern crate serde;
extern crate toml;
#[macro_use]
extern crate lazy_static;
extern crate simple_logger;
#[macro_use]
extern crate log;
extern crate humantime;

extern crate petgraph;

extern crate num_derive;
extern crate num_traits;

pub extern crate rustc_index;
extern crate rustc_serialize;

pub mod rust {
    //! Exposes the rustc external crates (this mod is just to tidy things up).
    pub extern crate rustc_abi;
    pub extern crate rustc_arena;
    pub extern crate rustc_ast;
    pub extern crate rustc_borrowck;
    pub extern crate rustc_data_structures;
    pub extern crate rustc_driver;
    pub extern crate rustc_hir;
    pub extern crate rustc_interface;
    pub extern crate rustc_middle;
    pub extern crate rustc_mir_dataflow;
    pub extern crate rustc_query_system;
    pub extern crate rustc_serialize;
    pub extern crate rustc_span;
    pub extern crate rustc_target;
    pub extern crate rustc_type_ir;
    pub use super::rustc_index;
    pub use rustc_type_ir::sty;

    pub use rustc_ast as ast;
    pub mod mir {
        pub use super::rustc_abi::FieldIdx as Field;
        pub use super::rustc_middle::mir::*;
    }
    pub use rustc_hir as hir;
    pub use rustc_middle::ty;

    pub use rustc_middle::dep_graph::DepGraph;
    pub use ty::TyCtxt;

    pub use hir::def_id::{DefId, LocalDefId};
    pub use hir::BodyId;
    pub use mir::Location;
}

<<<<<<< HEAD
use args::{ClapArgs, LogLevelConfig};
use desc::{utils::write_sep, ProgramDescription};
=======
use args::{ClapArgs, Debugger, LogLevelConfig};
use desc::utils::write_sep;
>>>>>>> d76edcbd
use rust::*;

use rustc_plugin::CrateFilter;
use rustc_utils::mir::borrowck_facts;
pub use std::collections::{HashMap, HashSet};
use std::{fmt::Display, time::Instant};

// This import is sort of special because it comes from the private rustc
// dependencies and not from our `Cargo.toml`.
pub extern crate either;
pub use either::Either;

pub use rustc_span::Symbol;

pub mod ana;
pub mod ann;
mod args;
pub mod dbg;
mod discover;
mod stats;
//mod sah;
#[macro_use]
pub mod utils;
pub mod consts;
#[cfg(feature = "test")]
pub mod test_utils;

pub use paralegal_spdg as desc;

pub use crate::ann::db::MarkerCtx;
pub use args::{AnalysisCtrl, Args, BuildConfig, DepConfig, DumpArgs, MarkerControl};

use crate::{
    stats::{Stats, TimedStat},
    utils::Print,
};

/// A struct so we can implement [`rustc_plugin::RustcPlugin`]
pub struct DfppPlugin;

/// Top level argument structure. This is only used for parsing. The actual
/// configuration of paralegal-flow [`struct@Args`] which is stored in `args`. `cargo_args` is
/// forwarded and `_progname` is only to comply with the calling convention of
/// `cargo` (it passes the program name as first argument).
#[derive(clap::Parser)]
#[clap(version = concat!(
    crate_version!(),
    "\nbuilt ", env!("BUILD_TIME"),
    "\ncommit ", env!("COMMIT_HASH"),
    "\nwith ", env!("RUSTC_VERSION"),
) , about)]
struct ArgWrapper {
    /// This argument doesn't do anything, but when cargo invokes `cargo-paralegal-flow`
    /// it always provides "paralegal-flow" as the first argument and since we parse with
    /// clap it otherwise complains about the superfluous argument.
    _progname: String,

    /// The actual arguments
    #[clap(flatten)]
    args: ClapArgs,
}

struct Callbacks {
    opts: &'static Args,
    stats: Stats,
    start: Instant,
}

struct NoopCallbacks {}

impl rustc_driver::Callbacks for NoopCallbacks {}

impl Callbacks {
    pub fn run(&self, tcx: TyCtxt) -> anyhow::Result<ProgramDescription> {
        tcx.sess.abort_if_errors();
        discover::CollectingVisitor::new(tcx, self.opts, self.stats.clone()).run()
    }

    pub fn new(opts: &'static Args) -> Self {
        Self {
            opts,
            stats: Default::default(),
            start: Instant::now(),
        }
    }
}

impl rustc_driver::Callbacks for Callbacks {
    fn config(&mut self, config: &mut rustc_interface::Config) {
        config.override_queries = Some(borrowck_facts::override_queries);
    }

    // This used to run `after_parsing` but that now makes `tcx.crates()` empty
    // (which interferes with external annotation resolution). So now it runs
    // `after_expansion` and so far that doesn't seem to break anything, but I'm
    // explaining this here in case that flowistry has some sort of issue with
    // that (when retrieving the MIR bodies for instance)
    fn after_expansion<'tcx>(
        &mut self,
        _compiler: &rustc_interface::interface::Compiler,
        queries: &'tcx rustc_interface::Queries<'tcx>,
    ) -> rustc_driver::Compilation {
        self.stats
            .record_timed(TimedStat::Rustc, self.start.elapsed());
        queries
            .global_ctxt()
            .unwrap()
            .enter(|tcx| {
                let desc = self.run(tcx)?;
                info!("All elems walked");
                tcx.sess.abort_if_errors();

                if self.opts.dbg().dump_spdg() {
                    let out = std::fs::File::create("call-only-flow.gv").unwrap();
                    paralegal_spdg::dot::dump(&desc, out).unwrap();
                }

                let ser = Instant::now();
                desc.canonical_write(self.opts.result_path()).unwrap();
                self.stats
                    .record_timed(TimedStat::Serialization, ser.elapsed());

                println!("Analysis finished with timing: {}", self.stats);

                anyhow::Ok(if self.opts.abort_after_analysis() {
                    rustc_driver::Compilation::Stop
                } else {
                    rustc_driver::Compilation::Continue
                })
            })
            .unwrap()
    }
}

pub const CARGO_ENCODED_RUSTFLAGS: &str = "CARGO_ENCODED_RUSTFLAGS";

fn add_to_rustflags(new: impl IntoIterator<Item = String>) -> Result<(), std::env::VarError> {
    use std::env::{var, VarError};
    let mut prior = var(CARGO_ENCODED_RUSTFLAGS)
        .map(|flags| flags.split('\x1f').map(str::to_string).collect())
        .or_else(|err| {
            if matches!(err, VarError::NotPresent) {
                var("RUSTFLAGS").map(|flags| flags.split_whitespace().map(str::to_string).collect())
            } else {
                Err(err)
            }
        })
        .or_else(|err| {
            matches!(err, VarError::NotPresent)
                .then(Vec::new)
                .ok_or(err)
        })?;
    prior.extend(new);
    std::env::set_var(CARGO_ENCODED_RUSTFLAGS, prior.join("\x1f"));
    Ok(())
}

impl rustc_plugin::RustcPlugin for DfppPlugin {
    type Args = Args;

    fn version(&self) -> std::borrow::Cow<'static, str> {
        crate_version!().into()
    }

    fn driver_name(&self) -> std::borrow::Cow<'static, str> {
        "paralegal-flow".into()
    }

    fn args(
        &self,
        _target_dir: &rustc_plugin::Utf8Path,
    ) -> rustc_plugin::RustcPluginArgs<Self::Args> {
        use clap::Parser;
        let args = ArgWrapper::parse();

        // Override the SYSROOT so that it points to the version we were
        // compiled against.
        //
        // This is actually not necessary for *this* binary, but it will be
        // inherited by the calls to `cargo` and `rustc` done by `rustc_plugin`
        // and thus those will use the version of `std` that matches the nightly
        // compiler version we link against.
        std::env::set_var("SYSROOT", env!("SYSROOT_PATH"));

        add_to_rustflags(["--cfg".into(), "paralegal".into()]).unwrap();

        rustc_plugin::RustcPluginArgs {
            args: args.args.try_into().unwrap(),
            filter: CrateFilter::AllCrates,
        }
    }

    fn modify_cargo(&self, cargo: &mut std::process::Command, args: &Self::Args) {
        // All right so actually all that's happening here is that we drop the
        // "--all" that rustc_plugin automatically adds in such cases where the
        // arguments passed to paralegal indicate that we are supposed to run
        // only on select crates. Also we replace the `RUSTC_WORKSPACE_WRAPPER`
        // argument with `RUSTC_WRAPPER`
        // because of https://github.com/cognitive-engineering-lab/rustc_plugin/issues/19
        //
        // There isn't a nice way to do this so we hand-code what amounts to a
        // call to `cargo.clone()`, but with the one modification of removing
        // that argument.
        let args_select_package = args
            .cargo_args()
            .iter()
            .any(|a| a.starts_with("-p") || a == "--package");
        if args.target().is_some() | args_select_package {
            let mut new_cmd = std::process::Command::new(cargo.get_program());
            for (k, v) in cargo.get_envs() {
                if k == "RUSTC_WORKSPACE_WRAPPER" {
                    new_cmd.env("RUSTC_WRAPPER", v.unwrap());
                } else if let Some(v) = v {
                    new_cmd.env(k, v);
                } else {
                    new_cmd.env_remove(k);
                }
            }
            if let Some(wd) = cargo.get_current_dir() {
                new_cmd.current_dir(wd);
            }
            new_cmd.args(cargo.get_args().filter(|a| *a != "--all"));
            *cargo = new_cmd
        }
        if let Some(target) = args.target().as_ref() {
            if !args_select_package {
                cargo.args(["-p", target]);
            }
        }
        cargo.args(args.cargo_args());
    }

    fn run(
        self,
        mut compiler_args: Vec<String>,
        plugin_args: Self::Args,
    ) -> rustc_interface::interface::Result<()> {
        // return rustc_driver::RunCompiler::new(&compiler_args, &mut NoopCallbacks { }).run();
        // Setting the log levels is bit complicated because there are two level
        // filters going on in the logging crates. One is imposed by `log`
        // automatically and the other by `simple_logger` internally.

        // We use `log::set_max_level` later to selectively enable debug output
        // for specific targets. This max level is distinct from the one
        // provided to `with_level` below. Therefore in the case where we have a
        // `--debug` targeting a specific function we need to set the
        // `with_level` level lower and then increase it with
        // `log::set_max_level`.
        //println!("compiling {compiler_args:?}");

        let crate_name = compiler_args
            .iter()
            .enumerate()
            .find_map(|(i, s)| (s == "--crate-name").then_some(i))
            .and_then(|i| compiler_args.get(i + 1))
            .cloned();

        if let Some(dep_config) = crate_name
            .as_ref()
            .and_then(|s| plugin_args.build_config().dep.get(s))
        {
            compiler_args.extend(
                dep_config
                    .rust_features
                    .iter()
                    .map(|f| format!("-Zcrate-attr=feature({})", f)),
            );
        }

        let is_primary_package = std::env::var("CARGO_PRIMARY_PACKAGE").is_ok();

        let our_target = plugin_args.target().map(|t| t.replace('-', "_"));

        let is_target = crate_name
            .as_ref()
            .and_then(|s| our_target.as_ref().map(|t| s == t))
            .unwrap_or(is_primary_package);

        let is_build_script = crate_name
            .as_ref()
            .map_or(false, |n| n == "build_script_build");

        if !is_target || is_build_script {
            return rustc_driver::RunCompiler::new(&compiler_args, &mut NoopCallbacks {}).run();
        }

        let lvl = plugin_args.verbosity();
        // //let lvl = log::LevelFilter::Debug;
        simple_logger::SimpleLogger::new()
            .with_level(lvl)
            //.with_module_level("flowistry", lvl)
            .with_module_level("rustc_utils", log::LevelFilter::Error)
            .init()
            .unwrap();
        if matches!(*plugin_args.direct_debug(), LogLevelConfig::Targeted(..)) {
            log::set_max_level(log::LevelFilter::Warn);
        }
        let opts = Box::leak(Box::new(plugin_args));

        compiler_args.extend([
            "--cfg".into(),
            "paralegal".into(),
            "-Zcrate-attr=feature(register_tool)".into(),
            "-Zcrate-attr=register_tool(paralegal_flow)".into(),
        ]);

        if let Some(dbg) = opts.attach_to_debugger() {
            dbg.attach()
        }

        debug!(
            "Arguments: {}",
            Print(|f| write_sep(f, " ", &compiler_args, Display::fmt))
        );
        rustc_driver::RunCompiler::new(&compiler_args, &mut Callbacks::new(opts)).run()
    }
}

impl Debugger {
    fn attach(self) {
        use std::process::{id, Command};
        use std::thread::sleep;
        use std::time::Duration;

        match self {
            Debugger::CodeLldb => {
                let url = format!(
                    "vscode://vadimcn.vscode-lldb/launch/config?{{'request':'attach','pid':{}}}",
                    id()
                );
                Command::new("code")
                    .arg("--open-url")
                    .arg(url)
                    .output()
                    .unwrap();
                sleep(Duration::from_millis(1000));
            }
        }
    }
}<|MERGE_RESOLUTION|>--- conflicted
+++ resolved
@@ -62,13 +62,8 @@
     pub use mir::Location;
 }
 
-<<<<<<< HEAD
-use args::{ClapArgs, LogLevelConfig};
+use args::{ClapArgs, Debugger, LogLevelConfig};
 use desc::{utils::write_sep, ProgramDescription};
-=======
-use args::{ClapArgs, Debugger, LogLevelConfig};
-use desc::utils::write_sep;
->>>>>>> d76edcbd
 use rust::*;
 
 use rustc_plugin::CrateFilter;
