--- conflicted
+++ resolved
@@ -32,14 +32,9 @@
             dump,
         } = value;
         let mut dump: DumpArgs = dump.into();
-<<<<<<< HEAD
-        if let Ok(from_env) = std::env::var("PARABLE_DUMP") {
+        if let Ok(from_env) = std::env::var("PARALEGAL_DUMP") {
             let from_env =
                 DumpArgs::from_str(&from_env, false).map_err(|s| anyhow::anyhow!("{}", s))?;
-=======
-        if let Ok(from_env) = std::env::var("PARALEGAL_DUMP") {
-            let from_env = DumpArgs::from_str(&from_env, false)?;
->>>>>>> 0e6881b4
             dump.0 |= from_env.0;
         }
         let build_config_file = std::path::Path::new("Paralegal.toml");
