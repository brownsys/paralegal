--- conflicted
+++ resolved
@@ -3,10 +3,7 @@
     IndexedDomain,
 };
 use paralegal_spdg::rustc_portable::DefId;
-<<<<<<< HEAD
 use mir::{AggregateKind, Rvalue};
-=======
->>>>>>> b03ec0e3
 use rustc_utils::{mir::control_dependencies::ControlDependencies, BodyExt};
 
 use crate::{
@@ -555,7 +552,6 @@
     dependencies
 }
 
-<<<<<<< HEAD
 fn warn_if_marked_type_constructed<'tcx>(
     tcx: TyCtxt<'tcx>,
     marker_ctx: MarkerCtx<'tcx>,
@@ -587,24 +583,6 @@
     mir::visit::Visitor::visit_body(&mut vis, body)
 }
 
-pub fn compute_from_body_id<'tcx>(
-    dbg_opts: &DumpArgs,
-    body_id: DefId,
-    tcx: TyCtxt<'tcx>,
-    carries_marker: &InlineJudge<'tcx>,
-) -> Body<'tcx, DisplayViaDebug<Location>> {
-    let local_def_id = body_id.expect_local();
-    info!("Analyzing function {}", body_name_pls(tcx, local_def_id));
-    let body_with_facts = tcx.body_for_body_id(body_id).unwrap();
-    let body = body_with_facts.simplified_body();
-    warn_if_marked_type_constructed(
-        tcx,
-        carries_marker.context().clone(),
-        local_def_id.to_def_id(),
-        body,
-    );
-    let flow = df::compute_flow_internal(tcx, body_id, body_with_facts, carries_marker);
-=======
 pub fn compute_from_def_id<'tcx>(
     dbg_opts: &DumpArgs,
     def_id: DefId,
@@ -615,8 +593,13 @@
     info!("Analyzing function {}", body_name_pls(tcx, local_def_id));
     let body_with_facts = tcx.body_for_def_id(def_id).unwrap();
     let body = body_with_facts.simplified_body();
+    warn_if_marked_type_constructed(
+        tcx,
+        carries_marker.context().clone(),
+        local_def_id.to_def_id(),
+        body,
+    );
     let flow = df::compute_flow_internal(tcx, def_id, body_with_facts, carries_marker);
->>>>>>> b03ec0e3
     if dbg_opts.dump_callee_mir() {
         mir::pretty::write_mir_fn(
             tcx,
