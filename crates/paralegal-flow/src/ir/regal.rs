--- conflicted
+++ resolved
@@ -595,11 +595,7 @@
     let body = body_with_facts.simplified_body();
     warn_if_marked_type_constructed(
         tcx,
-<<<<<<< HEAD
-        carries_marker.context().clone(),
-=======
         carries_marker.marker_ctx().clone(),
->>>>>>> 505cd319
         local_def_id.to_def_id(),
         body,
     );
