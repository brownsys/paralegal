--- conflicted
+++ resolved
@@ -215,9 +215,6 @@
         self
     }
 
-<<<<<<< HEAD
-    pub fn compile(&self, callback: impl FnOnce(PreFrg) + Send) {
-=======
     pub fn expect_fail_compile(&self) {
         let reached = Once::new();
         let res = self.run(|_| reached.call_once(|| ()));
@@ -236,7 +233,6 @@
     }
 
     pub fn run(&self, f: impl FnOnce(PreFrg) + Send) -> interface::Result<()> {
->>>>>>> df19b1e3
         use clap::Parser;
 
         #[derive(clap::Parser)]
@@ -267,13 +263,8 @@
                 let memo = crate::Callbacks::new(Box::leak(Box::new(args)));
                 let pdg = memo.run(tcx).unwrap();
                 let graph = PreFrg::from_description(pdg);
-<<<<<<< HEAD
-                callback(graph)
-            });
-=======
                 f(graph)
             })
->>>>>>> df19b1e3
     }
 
     /// Compile the code, select the [`CtrlRef`] corresponding to the configured
