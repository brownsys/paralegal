#![allow(dead_code)]
extern crate either;
extern crate rustc_hir as hir;
extern crate rustc_middle;
extern crate rustc_span;

use hir::def_id::DefId;
<<<<<<< HEAD
use rustc_interface::interface;
use rustc_middle::ty::TyCtxt;
=======
use rustc_errors::FatalError;
>>>>>>> 7d5c5214

use crate::{
    ann::dump_markers,
    desc::{Identifier, ProgramDescription},
    discover,
    stats::Stats,
    utils::Print,
    Callbacks, HashSet, EXTRA_RUSTC_ARGS,
};
use std::hash::{Hash, Hasher};
use std::process::Command;
use std::{
    fmt::{Debug, Formatter},
    sync::Once,
};

use paralegal_spdg::{
    traverse::{generic_flows_to, generic_influencers, EdgeSelection},
    utils::write_sep,
    DefInfo, EdgeInfo, Endpoint, Node, TypeId, SPDG,
};

use flowistry_pdg::CallString;
use itertools::Itertools;
use petgraph::visit::{Control, Data, DfsEvent, EdgeRef, FilterEdge, GraphBase, IntoEdges};
use petgraph::visit::{IntoNeighbors, IntoNodeReferences};
use petgraph::visit::{NodeRef as _, Visitable};
use std::path::Path;

lazy_static! {
    pub static ref CWD_MUTEX: std::sync::Mutex<()> = std::sync::Mutex::new(());
}

/// Run an action `F` in the directory `P`, ensuring that afterwards the
/// original working directory is reestablished *and* also takes a lock so that
/// no two parallel processes try to switch directory simultaneously.
pub fn with_current_directory<
    P: AsRef<std::path::Path>,
    A,
    F: std::panic::UnwindSafe + FnOnce() -> A,
>(
    p: P,
    f: F,
) -> std::io::Result<A> {
    let _guard = CWD_MUTEX.lock().unwrap();
    let current = std::env::current_dir()?;
    std::env::set_current_dir(p)?;
    let res = f();
    std::env::set_current_dir(current)?;
    Ok(res)
}

/// Initialize rustc data structures (e.g. [`Symbol`] works) and run `F`
///
/// Be aware that any [`Symbol`] created in `F` will **not** compare equal to
/// [`Symbol`]s created after `F` and may cause dereference errors.
pub fn use_rustc<A, F: FnOnce() -> A>(f: F) -> A {
    rustc_span::create_session_if_not_set_then(rustc_span::edition::DEFAULT_EDITION, |_| f())
}

/// Crates a basic invocation of `cargo paralegal-flow`, ensuring that the `cargo-paralegal-flow`
/// and `paralegal-flow` executables that were built from this project are (first) in the
/// `PATH`.
pub fn paralegal_flow_command(dir: impl AsRef<Path>) -> std::process::Command {
    // Force paralegal-flow binary to be built
    let success = Command::new("cargo")
        .args(["build", "-p", "paralegal-flow"])
        .status()
        .unwrap()
        .success();
    assert!(success);
    let path = std::env::var("PATH").unwrap_or_else(|_| Default::default());
    let cargo_paralegal_flow_path = Path::new("../../target/debug/cargo-paralegal-flow")
        .canonicalize()
        .unwrap();
    let mut new_path = std::ffi::OsString::with_capacity(
        path.len() + cargo_paralegal_flow_path.as_os_str().len() + 1,
    );
    // We then append the parent (e.g. its directory) to the search path. That
    // directory (we presume) contains both `paralegal-flow` and `cargo-paralegal-flow`.
    new_path.push(cargo_paralegal_flow_path.parent().unwrap_or_else(|| {
        panic!(
            "cargo-paralegal-flow path {} had no parent",
            cargo_paralegal_flow_path.display()
        )
    }));
    new_path.push(":");
    new_path.push(path);
    let mut cmd = Command::new(cargo_paralegal_flow_path);
    cmd.arg("paralegal-flow")
        .env("PATH", new_path)
        .current_dir(dir);
    eprintln!("Command is {cmd:?}");
    cmd
}

/// Run paralegal-flow in the current directory, passing the
/// `--dump-serialized-flow-graph` which dumps the [`ProgramDescription`] as
/// JSON.
///
/// The result is suitable for reading with [`PreFrg::from_file_at`]
pub fn run_paralegal_flow_with_flow_graph_dump(dir: impl AsRef<Path>) -> bool {
    run_paralegal_flow_with_flow_graph_dump_and::<_, &str>(dir, [])
}

/// Run paralegal-flow in the current directory, passing the
/// `--dump-serialized-flow-graph` which dumps the [`ProgramDescription`] as
/// JSON.
///
/// The result is suitable for reading with [`PreFrg::from_file_at`]
pub fn run_paralegal_flow_with_flow_graph_dump_and<I, S>(dir: impl AsRef<Path>, extra: I) -> bool
where
    I: IntoIterator<Item = S>,
    S: AsRef<std::ffi::OsStr>,
{
    let dir = dir.as_ref();
    assert!(Command::new("cargo")
        .arg("clean")
        .current_dir(dir)
        .status()
        .unwrap()
        .success());
    paralegal_flow_command(dir)
        .args(["--abort-after-analysis"])
        .args(extra)
        .status()
        .unwrap()
        .success()
}

/// A "meta-macro" that should be used to implement a `define_test!` macro in a
/// test suite. The idea is to provide the first two arguments per test-suite and
/// forward the rest to be provided on a per-test basis. For example:
///
/// ```
/// macro_rules! define_test {
///     ($($t:tt)*) => {
///         define_flow_test_template!(TEST_CRATE_ANALYZED, CRATE_DIR, $($t)*);
///     };
/// }
/// ```
///
/// The arguments are as follows:
/// - `$analyze`: a lazy boolean to wait for which indicates that the analysis
///   has finished.
/// - `$crate_name`: The path to the crate that was analyzed
/// - `$name`: The name to use for the test function.
/// - `skip $reason`: Optional. If this is provided the test will be
///   `#[ignore]`d. The `$reason` is mandatory and should explain why this test
///   is skipped and under which conditions it should be reenabled.
/// - `$ctrl`: The name to bind the deserialized SPDG to.
/// - `$ctrl_name`: The entry point for which to retrieve the SPDG, defaults to
///   `$name` if omitted.
/// - `$block`: The test code.
#[macro_export]
macro_rules! define_flow_test_template {
    ($analyze:expr, $crate_name:expr, $name:ident skip $reason:literal : $ctrl:ident, $ctrl_name:ident -> $block:block) => {
        $crate::define_flow_test_template!($analyze, $crate_name, #[ignore = $reason] $name : $ctrl, $ctrl_name -> $block);
    };
    ($analyze:expr, $crate_name:expr, $name:ident $(skip $reason:literal)? : $ctrl:ident -> $block:block) => {
        $crate::define_flow_test_template!($analyze, $crate_name, $name $(skip $reason)?: $ctrl, $name -> $block);
    };
    ($analyze:expr, $crate_name:expr, $(#[$($attr:tt)+])* $name:ident: $ctrl:ident, $ctrl_name:ident -> $block:block) => {
        #[test]
        $(#[$($attr)+])*
        fn $name() {
            assert!(*$analyze);
            use_rustc(|| {
                let graph = PreFrg::from_file_at($crate_name);
                let $ctrl = graph.ctrl(stringify!($ctrl_name));
                $block
            })
        }
    };
}

/// Builder for running test cases against a string of source code.
///
/// Start with [`InlineTestBuilder::new`], compile and run the test case with
/// [`InlineTestBuilder::check`].
pub struct InlineTestBuilder {
    ctrl_name: String,
    input: String,
    extra_args: Vec<String>,
}

impl InlineTestBuilder {
    /// Constructor.
    ///
    /// Note that this test builder does not support specifying dependencies,
    /// including the `paralegal` library. As such use raw annotations like
    /// `#[paralegal_flow::marker(...)]`.
    ///
    /// By default a `main` function is used as the analysis target (even
    /// without an `analyze` annotation). Use
    /// [`InlineTestBuilder::with_entrypoint`] to use a different function.
    pub fn new(input: impl Into<String>) -> Self {
        Self {
            input: input.into(),
            ctrl_name: "crate::main".into(),
            extra_args: Default::default(),
        }
    }

    /// Chose a function as analysis entrypoint. Overwrites any previous choice
    /// without warning.
    pub fn with_entrypoint(&mut self, name: impl Into<String>) -> &mut Self {
        self.ctrl_name = name.into();
        self
    }

    pub fn with_extra_args(&mut self, args: impl IntoIterator<Item = String>) -> &mut Self {
        self.extra_args.extend(args);
        self
    }

    pub fn expect_fail_compile(&self) {
        let reached = Once::new();
        let res = self.run(|_| reached.call_once(|| ()));
        assert!(res.is_err(), "the compiler existed successfully");
    }

    /// Compile the code, select the [`CtrlRef`] corresponding to the configured
    /// entrypoint and hand it to the `check` function which should contain the
    /// test predicate.
    pub fn check_ctrl(&self, check: impl FnOnce(CtrlRef) + Send) {
        self.run(|graph| {
            let cref = graph.ctrl(&self.ctrl_name);
            check(cref);
        })
        .unwrap()
    }

<<<<<<< HEAD
    pub fn run(&self, f: impl FnOnce(PreFrg) + Send) -> interface::Result<()> {
        self.run_with_tcx(|_, graph| f(graph))
    }

    pub fn run_with_tcx(
        &self,
        f: impl for<'tcx> FnOnce(TyCtxt<'tcx>, PreFrg) + Send,
    ) -> interface::Result<()> {
=======
    pub fn run(&self, f: impl FnOnce(PreFrg) + Send) -> Result<(), FatalError> {
>>>>>>> 7d5c5214
        use clap::Parser;

        #[derive(clap::Parser)]
        struct TopLevelArgs {
            #[clap(flatten)]
            args: crate::ClapArgs,
        }

        let args = ["".into(), "--analyze".into(), self.ctrl_name.to_string()]
            .into_iter()
            .chain(self.extra_args.iter().cloned())
            .collect::<Vec<_>>();

        let args = crate::Args::try_from(TopLevelArgs::parse_from(args).args).unwrap();

        args.setup_logging();

        rustc_utils::test_utils::CompileBuilder::new(&self.input)
            .with_args(EXTRA_RUSTC_ARGS.iter().copied().map(ToOwned::to_owned))
<<<<<<< HEAD
            .with_args(["-Ztrack-diagnostics".to_string()])
            .with_query_override(None)
=======
>>>>>>> 7d5c5214
            .compile(move |result| {
                let args: &'static _ = Box::leak(Box::new(args));
                dump_markers(result.tcx);
                let tcx = result.tcx;
<<<<<<< HEAD
                let (pdg, _) = Callbacks::new(args)
                    .run_in_context_without_writing_stats(tcx)
                    .unwrap();
=======
                let memo = discover::CollectingVisitor::new(tcx, args, Stats::default());
                let (pdg, _) = memo.run().unwrap();
>>>>>>> 7d5c5214
                let graph = PreFrg::from_description(pdg);
                f(tcx, graph)
            })
    }
}

pub trait HasGraph<'g>: Sized + Copy {
    fn graph(self) -> &'g PreFrg;

    fn functions(self, name: impl AsRef<str>) -> Box<dyn Iterator<Item = FnRef<'g>> + 'g> {
        let name = Identifier::new_intern(name.as_ref());
        let graph = self.graph();
        Box::new(
            graph.name_map[&name]
                .as_slice()
                .iter()
                .map(move |&id| FnRef { graph, ident: id }),
        )
    }

    fn marked_types(&self, marker: Identifier) -> Vec<TypeId> {
        self.graph()
            .desc
            .type_info
            .iter()
            .filter_map(|(id, desc)| desc.markers.contains(&marker).then_some(*id))
            .collect()
    }

    /// Use [Self::async_function] for async functions
    fn function(self, name: impl AsRef<str>) -> FnRef<'g> {
        let name = Identifier::new_intern(name.as_ref());
        let id = match self.graph().name_map.get(&name).map(Vec::as_slice) {
            Some([one]) => *one,
            Some([]) | None => panic!("Did not find name {name}",),
            _ => panic!("Found too many function matching name {name}"),
        };
        FnRef {
            graph: self.graph(),
            ident: id,
        }
    }

    fn async_function(self, name: impl AsRef<str>) -> FnRef<'g> {
        self.function(format!("{}_coroutine", name.as_ref()))
    }

    fn info_for(self, id: DefId) -> &'g DefInfo {
        &self.graph().desc.def_info[&id]
    }

    fn ctrl(self, name: &str) -> CtrlRef<'g> {
        let id = self.ctrl_hashed(name);
        CtrlRef {
            graph: self.graph(),
            id,
            ctrl: &self.graph().desc.controllers[&id],
        }
    }

    fn ctrl_hashed(self, name: &str) -> Endpoint {
        let name = name.strip_prefix("crate::").unwrap_or(name);
        let candidates = self
            .graph()
            .desc
            .controllers
            .iter()
            .filter(|(_id, info)| info.name.as_str() == name)
            .map(|(id, _)| *id)
            .collect::<Vec<_>>();
        match candidates.as_slice() {
            [] => panic!(
                "Could not find controller '{name}'. Known controllers are {}",
                Print(|fmt| {
                    write_sep(fmt, ", ", self.graph().desc.controllers.values(), |c, f| {
                        f.write_str(c.name.as_str())
                    })
                })
            ),
            [ctrl] => *ctrl,
            more => panic!("Too many matching controllers, found candidates: {more:?}"),
        }
    }

    fn has_marker(self, marker: &str) -> bool {
        let marker = Identifier::new_intern(marker);
        self.graph()
            .desc
            .type_info
            .values()
            .any(|t| t.markers.contains(&marker))
            || self
                .graph()
                .desc
                .controllers
                .values()
                .any(|c| c.markers.values().any(|m| m.contains(&marker)))
    }
}

#[derive(Debug)]
pub struct PreFrg {
    pub desc: ProgramDescription,
    pub name_map: crate::HashMap<Identifier, Vec<DefId>>,
}

impl<'g> HasGraph<'g> for &'g PreFrg {
    fn graph(self) -> &'g PreFrg {
        self
    }
}

impl PreFrg {
    pub fn from_file_at(dir: &str) -> Self {
        use_rustc(|| {
            let desc = ProgramDescription::canonical_read(format!(
                "{dir}/{}",
                paralegal_spdg::FLOW_GRAPH_OUT_NAME
            ))
            .unwrap();
            Self::from_description(desc)
        })
    }

    pub fn from_description(desc: ProgramDescription) -> Self {
        let name_map = desc
            .def_info
            .iter()
            .map(|(def_id, info)| (info.name, *def_id))
            .into_group_map();
        Self { desc, name_map }
    }
}

#[derive(Clone)]
pub struct CtrlRef<'g> {
    graph: &'g PreFrg,
    id: Endpoint,
    ctrl: &'g SPDG,
}

impl Debug for CtrlRef<'_> {
    fn fmt(&self, f: &mut Formatter<'_>) -> std::fmt::Result {
        f.debug_struct("CtrlRef")
            .field("ident", &self.ctrl.name)
            .finish()
    }
}

impl PartialEq for CtrlRef<'_> {
    fn eq(&self, other: &Self) -> bool {
        self.id == other.id
    }
}

impl<'g> HasGraph<'g> for &CtrlRef<'g> {
    fn graph(self) -> &'g PreFrg {
        self.graph.graph()
    }
}

impl<'g> CtrlRef<'g> {
    pub fn return_value(&self) -> NodeRefs {
        // TODO only include mutable formal parameters?
        let nodes = self.ctrl.return_.to_vec();
        NodeRefs { nodes, graph: self }
    }

    pub fn returns(&self, other: &impl FlowsTo) -> bool {
        other.flows_to_data(&self.return_value())
    }

    pub fn marked(&self, marker: impl Into<Identifier>) -> NodeRefs<'_> {
        let marker = marker.into();
        NodeRefs {
            nodes: self
                .ctrl
                .markers
                .iter()
                .filter(|(_, markers)| markers.contains(&marker))
                .map(|(n, _)| *n)
                .collect(),
            graph: self,
        }
    }

    pub fn id(&self) -> Endpoint {
        self.id
    }
    pub fn spdg(&self) -> &'g SPDG {
        self.ctrl
    }

    pub fn call_sites(&'g self, fun: &'g FnRef<'g>) -> Vec<CallStringRef<'g>> {
        let instruction_info = &self.graph.desc.instruction_info;

        let all: HashSet<CallStringRef<'g>> = self
            .ctrl
            .graph
            .edge_weights()
            .map(|v| v.at)
            .chain(self.ctrl.graph.node_weights().map(|info| info.at))
            .filter(|m| {
                instruction_info[&m.leaf()]
                    .kind
                    .as_function_call()
                    .is_some_and(|i| i.id == fun.ident)
            })
            .map(|call_site| CallStringRef {
                ctrl: self,
                call_site,
            })
            .collect();
        Vec::from_iter(all)
    }

    pub fn call_site(&'g self, fun: &'g FnRef<'g>) -> CallStringRef<'g> {
        let mut cs = self.call_sites(fun);
        assert!(
            cs.len() == 1,
            "expected only one call site for {}, found {}",
            fun.info_for(fun.ident).name,
            cs.len()
        );
        cs.pop().unwrap()
    }

    pub fn types_for(&'g self, target: Node) -> &'g [DefId] {
        self.ctrl
            .type_assigns
            .get(&target)
            .map_or(&[], |t| t.0.as_ref())
    }

    pub fn nodes_for_type(&self, typ: TypeId) -> NodeRefs {
        NodeRefs {
            graph: self,
            nodes: self
                .ctrl
                .type_assigns
                .iter()
                .filter_map(|(n, types)| types.0.contains(&typ).then_some(*n))
                .collect(),
        }
    }
}

impl<'g> HasGraph<'g> for &FnRef<'g> {
    fn graph(self) -> &'g PreFrg {
        self.graph.graph()
    }
}

pub struct FnRef<'g> {
    graph: &'g PreFrg,
    pub ident: DefId,
}

impl<'g> FnRef<'g> {
    fn graph(&self) -> &'g PreFrg {
        self.graph.graph()
    }
}

pub struct CallStringRef<'g> {
    call_site: CallString,
    ctrl: &'g CtrlRef<'g>,
}

impl Hash for CallStringRef<'_> {
    fn hash<H: Hasher>(&self, state: &mut H) {
        self.call_site.hash(state)
    }
}

impl PartialEq for CallStringRef<'_> {
    fn eq(&self, other: &Self) -> bool {
        self.call_site.eq(&other.call_site)
    }
}

impl Eq for CallStringRef<'_> {}

impl PartialEq<CallString> for CallStringRef<'_> {
    fn eq(&self, other: &CallString) -> bool {
        self.call_site == *other
    }
}

impl<'g> CallStringRef<'g> {
    pub fn input(&'g self) -> NodeRefs<'g> {
        let graph = &self.ctrl.ctrl.graph;
        // Alternative??
        let mut nodes: Vec<_> = graph
            .edge_references()
            .filter(|e| e.weight().at == self.call_site)
            .map(|e| (e.weight().source_use, e.source()))
            .collect();
        nodes.sort();
        nodes.dedup();
        NodeRefs {
            nodes: nodes.into_iter().map(|t| t.1).collect(),
            graph: self.ctrl,
        }
    }

    pub fn output(&self) -> NodeRefs<'g> {
        let graph = &self.ctrl.ctrl.graph;
        let mut nodes: Vec<_> = graph
            .edge_references()
            .filter(|e| e.weight().at == self.call_site)
            .map(|e| e.target())
            .chain(
                graph
                    .node_references()
                    .filter(|n| n.weight().at == self.call_site)
                    .map(|n| n.id()),
            )
            .collect();
        nodes.sort();
        nodes.dedup();
        NodeRefs {
            nodes,
            graph: self.ctrl,
        }
    }
    pub fn call_site(&self) -> CallString {
        self.call_site
    }
}

impl<'g> HasGraph<'g> for &CallStringRef<'g> {
    fn graph(self) -> &'g PreFrg {
        self.ctrl.graph
    }
}

/// Selecting input or output nodes for a given call site can now return multiple
/// nodes that are independently tracked by the SPDG if we are dealing with an aggregated
/// object, where the fields are tracked independently, or a pointer where the value behind
/// the pointer is tracked separately.
///
/// This type makes it easier to deal with such node collections by allowing you to interrogate
/// flows from and to the collection via [`FlowsTo`]. Make sure to read the documentation on this
/// type's instance of [`FlowsTo`] for the semantics.
pub struct NodeRefs<'g> {
    nodes: Vec<Node>,
    graph: &'g CtrlRef<'g>,
}

impl Debug for NodeRefs<'_> {
    fn fmt(&self, f: &mut Formatter<'_>) -> std::fmt::Result {
        let mut list = f.debug_list();
        for &n in &self.nodes {
            let weight = self.graph.ctrl.graph.node_weight(n).unwrap();
            list.entry(&format!("{n:?} {} @ {} ", weight.description, weight.at));
        }
        list.finish()
    }
}

impl<'g> NodeRefs<'g> {
    pub fn nth(&self, i: usize) -> Option<NodeRef<'g>> {
        Some(NodeRef {
            graph: self.graph,
            node: *self.nodes.get(i)?,
        })
    }

    pub fn as_singles(&self) -> impl Iterator<Item = NodeRef<'g>> + '_ {
        let graph = self.graph;
        self.nodes
            .iter()
            .copied()
            .map(|node| NodeRef { node, graph })
    }

    pub fn is_empty(&self) -> bool {
        self.nodes.is_empty()
    }
}

pub struct NodeRef<'g> {
    node: Node,
    graph: &'g CtrlRef<'g>,
}

impl<'g> HasGraph<'g> for &NodeRef<'g> {
    fn graph(self) -> &'g PreFrg {
        self.graph.graph
    }
}

impl NodeRef<'_> {
    pub fn node(&self) -> Node {
        self.node
    }
}

impl FlowsTo for NodeRef<'_> {
    fn nodes(&self) -> &[Node] {
        std::slice::from_ref(&self.node)
    }

    fn spdg(&self) -> &SPDG {
        self.graph.ctrl
    }

    fn spdg_ident(&self) -> Identifier {
        self.graph.spdg().name
    }
}

/// If this type is used as an argument to the methods here (both as self or as other) the
/// collection of nodes is interpreted as an "any". E.g. if this is the source, a connection
/// from just one of the nodes to the target need exist. Conversely if used as a target only
/// one of the nodes need be reached from the source.
impl FlowsTo for NodeRefs<'_> {
    fn nodes(&self) -> &[Node] {
        self.nodes.as_slice()
    }

    fn spdg(&self) -> &SPDG {
        self.graph.ctrl
    }

    fn spdg_ident(&self) -> Identifier {
        self.graph.spdg().name
    }
}

/// Lets us test if two graph nodes are connected. For convenience multiple nodes
/// can be tested at a time via `NodeRefs`.
pub trait FlowsTo {
    fn nodes(&self) -> &[Node];
    fn spdg(&self) -> &SPDG;
    fn spdg_ident(&self) -> Identifier;

    fn overlaps(&self, other: &impl FlowsTo) -> bool {
        self.nodes().iter().any(|n| other.nodes().contains(n))
    }

    /// Is there a path consisting of only data flow edges connecting `self` to `other`
    fn flows_to_data(&self, other: &impl FlowsTo) -> bool {
        flows_to_impl(self, other, EdgeSelection::Data)
    }

    /// Is there a path consisting of only control flow edges connecting `self` to `other`
    fn flows_to_ctrl(&self, other: &impl FlowsTo) -> bool {
        flows_to_impl(self, other, EdgeSelection::Control)
    }

    /// Is there a path connecting `self` to `other`
    fn flows_to_any(&self, other: &impl FlowsTo) -> bool {
        flows_to_impl(self, other, EdgeSelection::Both)
    }

    /// Is there a control flow edge connecting `self` to `other`
    fn is_neighbor_ctrl(&self, other: &impl FlowsTo) -> bool {
        is_neighbor_impl(self, other, EdgeSelection::Control)
    }

    /// Is there a data flow edge connecting `self` to `other`
    fn is_neighbor_data(&self, other: &impl FlowsTo) -> bool {
        is_neighbor_impl(self, other, EdgeSelection::Data)
    }

    /// Is there any type of edge connecting `self` to `other`
    fn is_neighbor_any(&self, other: &impl FlowsTo) -> bool {
        is_neighbor_impl(self, other, EdgeSelection::Both)
    }

    /// A special case of a path between `self` and `other`.
    /// All edges are data, except the last one. This is meant to convey
    /// a "direct" control flow influence.
    fn influences_ctrl(&self, other: &impl FlowsTo) -> bool {
        influences_ctrl_impl(self, other, EdgeSelection::Data)
    }

    /// A special case of a path between `self` and `other`.
    /// All edges are data, except the last one. This is meant to convey
    /// a control flow influence, though it might be indirect (a farther out
    /// `if` for instance).
    fn influences_next_control(&self, other: &impl FlowsTo) -> bool {
        influences_ctrl_impl(self, other, EdgeSelection::Data)
    }

    /// Does every data path from `self` to `target` pass through one of `checkpoint`.
    fn always_happens_before_data(&self, checkpoint: &impl FlowsTo, target: &impl FlowsTo) -> bool {
        always_happens_before_impl(self, checkpoint, target, EdgeSelection::Data)
    }

    /// Does every control flow path from `self` to `target` pass through one of `checkpoint`.
    fn always_happens_before_ctrl(&self, checkpoint: &impl FlowsTo, target: &impl FlowsTo) -> bool {
        always_happens_before_impl(self, checkpoint, target, EdgeSelection::Control)
    }

    /// Does every path from `self` to `target` pass through one of `checkpoint`.
    fn always_happens_before_any(&self, checkpoint: &impl FlowsTo, target: &impl FlowsTo) -> bool {
        always_happens_before_impl(self, checkpoint, target, EdgeSelection::Both)
    }

    /// Is there no data flow path from `self` to `target` that crosses through `checkpoint`
    fn never_happens_before_data(&self, checkpoint: &impl FlowsTo, target: &impl FlowsTo) -> bool {
        never_happens_before(self, checkpoint, target, EdgeSelection::Data)
    }

    /// Is there no control flow path from `self` to `target` that crosses through `checkpoint`
    fn never_happens_before_ctrl(&self, checkpoint: &impl FlowsTo, target: &impl FlowsTo) -> bool {
        never_happens_before(self, checkpoint, target, EdgeSelection::Control)
    }

    /// Is there no path from `self` to `target` that crosses through `checkpoint`
    fn never_happens_before_any(&self, checkpoint: &impl FlowsTo, target: &impl FlowsTo) -> bool {
        never_happens_before(self, checkpoint, target, EdgeSelection::Both)
    }

    /// There are no outgoing connections from this (set of) node(s)
    fn is_terminal(&self) -> bool {
        !self
            .nodes()
            .iter()
            .copied()
            .any(|n| self.spdg().graph.neighbors(n).next().is_some())
    }
}

fn influences_ctrl_impl(
    slf: &(impl FlowsTo + ?Sized),
    other: &impl FlowsTo,
    edge_selection: EdgeSelection,
) -> bool {
    if slf.spdg_ident() != other.spdg_ident() {
        return false;
    }

    let ctrl_influencing = generic_influencers(
        &slf.spdg().graph,
        other.nodes().iter().copied(),
        EdgeSelection::Control,
    );

    generic_flows_to(
        slf.nodes().iter().copied(),
        edge_selection,
        slf.spdg(),
        dbg!(ctrl_influencing),
    )
    .is_some()
}

fn is_neighbor_impl(
    slf: &(impl FlowsTo + ?Sized),
    other: &impl FlowsTo,
    edge_selection: EdgeSelection,
) -> bool {
    if slf.spdg_ident() != other.spdg_ident() {
        return false;
    }
    let targets = other.nodes().iter().copied().collect::<HashSet<_>>();
    if slf.nodes().is_empty() {
        return false;
    }
    slf.nodes().iter().any(|&n| {
        targets.contains(&n)
            || slf
                .spdg()
                .graph
                .edges(n)
                .filter(|e| match edge_selection {
                    EdgeSelection::Data => e.weight().is_data(),
                    EdgeSelection::Control => e.weight().is_control(),
                    EdgeSelection::Both => true,
                })
                .any(|e| targets.contains(&e.target()))
    })
}

fn flows_to_impl(
    slf: &(impl FlowsTo + ?Sized),
    other: &impl FlowsTo,
    edge_selection: EdgeSelection,
) -> bool {
    if slf.spdg_ident() != other.spdg_ident() {
        return false;
    }
    generic_flows_to(
        slf.nodes().iter().copied(),
        edge_selection,
        slf.spdg(),
        other.nodes().iter().copied(),
    )
    .is_some()
}

fn always_happens_before_impl(
    src: &(impl FlowsTo + ?Sized),
    checkpoint: &impl FlowsTo,
    target: &impl FlowsTo,
    edge_selection: EdgeSelection,
) -> bool {
    if src.spdg_ident() != target.spdg_ident() {
        return true;
    }

    let spdg = src.spdg();

    happens_before_impl(
        src.nodes(),
        checkpoint.nodes(),
        target.nodes(),
        edge_selection,
        &spdg.graph,
    )
}

fn never_happens_before(
    src: &(impl FlowsTo + ?Sized),
    checkpoint: &impl FlowsTo,
    target: &impl FlowsTo,
    edge_selection: EdgeSelection,
) -> bool {
    if src.spdg_ident() != target.spdg_ident() || checkpoint.spdg_ident() != target.spdg_ident() {
        return true;
    }

    let g = &edge_selection.filter_graph(&src.spdg().graph);

    fn reachable<G: Visitable + IntoNeighbors + GraphBase<NodeId = Node>>(
        g: G,
        start: &[Node],
        end: &[Node],
    ) -> bool {
        let result = petgraph::visit::depth_first_search(g, start.iter().copied(), |ev| match ev {
            DfsEvent::Discover(n, _) if end.contains(&n) => Control::Break(()),
            _ => Control::Continue,
        });
        matches!(result, Control::Break(()))
    }

    !checkpoint
        .nodes()
        .iter()
        .copied()
        .any(|n| reachable(g, src.nodes(), &[n]) && reachable(g, &[n], target.nodes()))
}

fn happens_before_impl<G>(
    from: &[Node],
    via: &[Node],
    to: &[Node],
    edge_selection: EdgeSelection,
    graph: G,
) -> bool
where
    G: Visitable + IntoEdges + GraphBase<NodeId = Node> + Data<EdgeWeight = EdgeInfo>,
    fn(G::EdgeRef) -> bool: FilterEdge<G::EdgeRef>,
{
    let graph = edge_selection.filter_graph(graph);

    let result =
        petgraph::visit::depth_first_search(&graph, from.iter().cloned(), |event| match event {
            DfsEvent::Discover(n, _) if via.contains(&n) => Control::Prune,
            DfsEvent::Discover(n, _) if to.contains(&n) => Control::Break(()),
            _ => Control::Continue,
        });

    !matches!(result, Control::Break(()))
}<|MERGE_RESOLUTION|>--- conflicted
+++ resolved
@@ -5,18 +5,12 @@
 extern crate rustc_span;
 
 use hir::def_id::DefId;
-<<<<<<< HEAD
-use rustc_interface::interface;
+use rustc_errors::FatalError;
 use rustc_middle::ty::TyCtxt;
-=======
-use rustc_errors::FatalError;
->>>>>>> 7d5c5214
 
 use crate::{
     ann::dump_markers,
     desc::{Identifier, ProgramDescription},
-    discover,
-    stats::Stats,
     utils::Print,
     Callbacks, HashSet, EXTRA_RUSTC_ARGS,
 };
@@ -244,18 +238,14 @@
         .unwrap()
     }
 
-<<<<<<< HEAD
-    pub fn run(&self, f: impl FnOnce(PreFrg) + Send) -> interface::Result<()> {
+    pub fn run(&self, f: impl FnOnce(PreFrg) + Send) -> Result<(), FatalError> {
         self.run_with_tcx(|_, graph| f(graph))
     }
 
     pub fn run_with_tcx(
         &self,
         f: impl for<'tcx> FnOnce(TyCtxt<'tcx>, PreFrg) + Send,
-    ) -> interface::Result<()> {
-=======
-    pub fn run(&self, f: impl FnOnce(PreFrg) + Send) -> Result<(), FatalError> {
->>>>>>> 7d5c5214
+    ) -> Result<(), FatalError> {
         use clap::Parser;
 
         #[derive(clap::Parser)]
@@ -275,23 +265,14 @@
 
         rustc_utils::test_utils::CompileBuilder::new(&self.input)
             .with_args(EXTRA_RUSTC_ARGS.iter().copied().map(ToOwned::to_owned))
-<<<<<<< HEAD
             .with_args(["-Ztrack-diagnostics".to_string()])
-            .with_query_override(None)
-=======
->>>>>>> 7d5c5214
             .compile(move |result| {
                 let args: &'static _ = Box::leak(Box::new(args));
                 dump_markers(result.tcx);
                 let tcx = result.tcx;
-<<<<<<< HEAD
                 let (pdg, _) = Callbacks::new(args)
                     .run_in_context_without_writing_stats(tcx)
                     .unwrap();
-=======
-                let memo = discover::CollectingVisitor::new(tcx, args, Stats::default());
-                let (pdg, _) = memo.run().unwrap();
->>>>>>> 7d5c5214
                 let graph = PreFrg::from_description(pdg);
                 f(tcx, graph)
             })
