--- conflicted
+++ resolved
@@ -45,11 +45,7 @@
 anyhow = "1.0.72"
 thiserror = "2"
 serde_bare = "0.5.0"
-<<<<<<< HEAD
-toml = "0.7"
-=======
 toml = "0.8"
->>>>>>> 7d5c5214
 serde_json = "1"
 
 dot = { git = "https://github.com/JustusAdam/dot-rust", rev = "ff2b42ceda98c639c8ea3cbfc56b83d6e06e8106" }
