#![feature(rustc_private)]

mod helpers;

use std::{collections::HashSet, sync::Arc};

use helpers::Test;

use anyhow::Result;
use paralegal_policy::{
    assert_error, Context, Diagnostics as _, EdgeSelection, NodeExt as _, RootContext,
};
<<<<<<< HEAD
use paralegal_spdg::{GlobalNode, Identifier, NodeCluster, SourceUse};
use petgraph::Outgoing;
=======
use paralegal_spdg::{Identifier, NodeCluster};
>>>>>>> 7d5c5214

macro_rules! marker {
    ($name:ident) => {{
        lazy_static::lazy_static! {
            static ref MARKER: Identifier = Identifier::new_intern(stringify!($name));
        }
        *MARKER
    }};
}

<<<<<<< HEAD
trait NodeExt: Sized {
    fn is_argument(self, ctx: &RootContext, num: u8) -> bool;
}
impl NodeExt for GlobalNode {
    fn is_argument(self, ctx: &RootContext, num: u8) -> bool {
        ctx.desc().controllers[&self.controller_id()]
            .graph
            .edges_directed(self.local_node(), Outgoing)
            .any(|e| matches!(e.weight().source_use, SourceUse::Argument(n) if n == num))
    }
}

=======
>>>>>>> 7d5c5214
const ATOMIC_CODE_SHARED: &str = stringify!(
    #![allow(warnings, unused)]

    type AtomicResult<A> = Result<A, String>;
    type Value = String;

    #[derive(Clone)]
    struct Commit {
        subject: String,
        set: Option<std::collections::HashMap<String, Value>>,
        signer: String,
    }

    trait Storelike {
        #[paralegal::marker(sink, arguments = [1])]
        fn add_resource<T>(&self, t: T) -> AtomicResult<()>;

        #[paralegal::marker(resource, return)]
        fn get_resource(&self, subject: &str) -> AtomicResult<Resource>;
    }

    struct Resource {
        subject: String
    }

    #[paralegal::marker(check_rights, arguments = [1])]
    fn check_write(
        store: &impl Storelike,
        resource: &Resource,
        agent: String,
    ) -> AtomicResult<bool> {
        Ok(true)
    }

    impl Resource {
        #[paralegal::marker(new_resource, arguments = [0])]
        fn set_propval(
            &mut self,
            property: String,
            value: Value,
            store: &impl Storelike
        ) -> AtomicResult<()> {
            Ok(())
        }

        fn new(subject: String) -> Self {
            Self { subject }
        }
    }

    impl Commit {
        fn into_resource(self, s: &impl Storelike) -> AtomicResult<Resource> {
            Ok(Resource { subject: self.subject })
        }

        #[paralegal::marker(safe, return)]
        fn modify_parent(&self, resource: &mut Resource, store: &impl Storelike) -> AtomicResult<()> {
            unimplemented!()
        }
    }
);

#[test]
fn not_influenced_by_commit() -> Result<()> {
    let mut code = ATOMIC_CODE_SHARED.to_owned();
    code.push_str(stringify!(
        impl Commit {
            #[paralegal::analyze]
            #[paralegal::marker(commit, arguments = [0])]
            pub fn apply_opts(
                &self,
                store: &impl Storelike,
                validate_schema: bool,
                validate_signature: bool,
                validate_timestamp: bool,
                validate_rights: bool,
            ) -> AtomicResult<Resource> {
                let commit_resource: Resource = self.clone().into_resource(store)?;
                let mut resource = match store.get_resource(&self.subject) {
                    Ok(rs) => rs,
                    Err(_) => Resource::new(self.subject.clone()),
                };
                if validate_rights {
                    self.modify_parent(&mut resource, store);
                    if !check_write(store, &resource, self.signer.clone())? {
                        return Err("".to_string());
                    }
                }
                if let Some(set) = self.set.clone() {
                    for (prop, val) in set.iter() {
                        resource.set_propval(prop.into(), val.to_owned(), store)?;
                    }
                }
                //store.add_resource(&commit_resource)?;
                store.add_resource(&resource)?;
                Ok(commit_resource)
            }
        }
    ));
    let test = Test::new(code)?;

    test.run(atomic_policy)
}

fn atomic_policy(ctx: Arc<RootContext>) -> Result<()> {
    let mut any_sink_reached = false;
    let check_rights = marker!(check_rights);
    for ctx in ctx.controller_contexts() {
        let commit = NodeCluster::new(
            ctx.id(),
            ctx.marked_nodes(marker!(commit))
                .filter(|n| n.controller_id() == ctx.id())
                .map(|n| n.local_node()),
        );

        // If commit is stored
        let stores = ctx
            .influencees(&commit, EdgeSelection::Both)
            .filter(|s| s.has_marker(&ctx, marker!(sink)))
            .collect::<Box<[_]>>();
        if stores.is_empty() {
            continue;
        }
        any_sink_reached = true;

        let new_resources = ctx
            .influencees(&commit, EdgeSelection::Data)
            .filter(|n| n.has_marker(&ctx, marker!(new_resource)))
            .collect::<Box<[_]>>();

        for r in new_resources.iter() {
            let rs_info = r.info(&ctx);
            let msg = ctx.struct_node_help(
                *r,
                format!(
                    "This is a 'new_resource' {} @ {}",
                    rs_info.description, rs_info.at
                ),
            );
            msg.emit();
        }

        // All checks that flow from the commit but not from a new_resource
        let valid_checks = ctx
            .influencees(&commit, EdgeSelection::Data)
            .filter(|check| {
                check.has_marker(&ctx, check_rights)
                    && ctx
                        .any_flows(&new_resources, &[*check], EdgeSelection::Data)
                        .is_none()
            })
            .collect::<Box<[_]>>();

        for check in ctx
            .influencees(&commit, EdgeSelection::Data)
            .filter(|n| n.has_marker(&ctx, check_rights))
        {
            let check_info = check.info(&ctx);
            let mut msg = ctx.struct_node_help(
                check,
                format!(
                    "this would be a valid check {} @ {}",
                    check_info.description, check_info.at
                ),
            );
            if let Some((from, _)) = ctx.any_flows(&new_resources, &[check], EdgeSelection::Data) {
                let new_resource_info = from.info(&ctx);
                msg.with_node_note(
                    from,
                    format!(
                        "Influenced by this 'new_resource' {} @ {}",
                        new_resource_info.description, new_resource_info.at
                    ),
                );
            }
            msg.emit()
        }

        if valid_checks.is_empty() {
            ctx.warning("No valid checks");
        }

        let checks = stores
            .iter()
            .copied()
            .map(|store| {
                (
                    store,
                    valid_checks.iter().copied().find_map(|check| {
                        let store_cs = store
                            .successors(&ctx)
                            .find(|cs| ctx.has_ctrl_influence(check, *cs))?;
                        Some((check, store_cs))
                    }),
                )
            })
            .collect::<Box<[_]>>();

        for (store, check) in checks.iter() {
            if let Some((check, store_cs)) = check {
                let mut msg =
                    ctx.struct_node_note(*store, "This value is properly checked before storage");
                let check_info = check.info(&ctx);
                msg.with_node_note(
                    *check,
                    format!(
                        "Blessed by this check input {} @ {}",
                        check_info.description, check_info.at,
                    ),
                );
                msg.with_node_note(*store_cs, "At this store call site");

                msg.emit();
            } else {
                ctx.node_error(*store, "This store is not protected");
            }
        }
    }
    assert_error!(
        ctx,
        any_sink_reached,
        "No sink was reached across controllers, the policy may be vacuous or the markers not correctly assigned/unreachable."
    );

    Ok(())
}

#[test]
fn policy_fail() -> Result<()> {
    let mut code = ATOMIC_CODE_SHARED.to_owned();
    code.push_str(stringify!(
        impl Commit {
            #[paralegal::analyze]
            #[paralegal::marker(commit, arguments = [0])]
            pub fn apply_opts(
                &self,
                store: &impl Storelike,
                validate_schema: bool,
                validate_signature: bool,
                validate_timestamp: bool,
                validate_rights: bool,
            ) -> AtomicResult<Resource> {
                let commit_resource: Resource = self.clone().into_resource(store)?;
                let mut resource = match store.get_resource(&self.subject) {
                    Ok(rs) => rs,
                    Err(_) => Resource::new(self.subject.clone()),
                };
                if let Some(set) = self.set.clone() {
                    for (prop, val) in set.iter() {
                        resource.set_propval(prop.into(), val.to_owned(), store)?;
                    }
                }
                if validate_rights {
                    self.modify_parent(&mut resource, store);
                    if !check_write(store, &resource, self.signer.clone())? {
                        return Err("".to_string());
                    }
                }
                store.add_resource(&commit_resource)?;
                store.add_resource(&resource)?;
                Ok(commit_resource)
            }
        }
    ));
    let mut test = Test::new(code)?;

    test.expect_fail();

    test.run(atomic_policy)
}

#[test]
fn isolation_3() -> Result<()> {
    let mut code = ATOMIC_CODE_SHARED.to_owned();
    code.push_str(stringify!(
        impl Commit {
            #[paralegal::analyze]
            #[paralegal::marker(commit, arguments = [0])]
            pub fn apply_opts(
                &self,
                store: &impl Storelike,
            ) -> AtomicResult<Resource> {
                let commit_resource: Resource = self.clone().into_resource(store)?;
                let mut resource =
                    Resource::new(self.subject.clone());
                if let Some(set) = self.set.clone() {
                    for (prop, val) in set.iter() {
                        resource.set_propval(prop.into(), val.to_owned(), store)?;
                    }
                }
                self.modify_parent(&mut resource, store);
                if !check_write(store, &resource, self.signer.clone())? {
                    return Err("".to_string());
                }
                store.add_resource(&commit_resource)?;
                //store.add_resource(&resource)?;
                Ok(commit_resource)
            }
        }
    ));
    let mut test = Test::new(code)?;

    test.expect_fail();

    test.run(atomic_policy)
}

#[test]
#[ignore = "We need to figure out if this is intended behavior."]
fn isolation() -> Result<()> {
    let test = Test::new(stringify!(
        #![allow(warnings, unused)]

        #[paralegal::marker(source, arguments = [0])]
        fn modify(_: &mut usize) {}

        #[paralegal::marker(target, arguments = [0])]
        fn modify_again(_: &mut usize) {}

        #[paralegal::analyze]
        fn main() {
            let mut source = 0;
            for _ in (0..4) {
                modify(&mut source);
            }
            modify_again(&mut source);
        }
    ))?;

    test.run(|ctx| {
        let sources = ctx
            .marked_nodes(Identifier::new_intern("source"))
            .collect::<Box<[_]>>();
        for sink in ctx.marked_nodes(Identifier::new_intern("target")) {
            let sink_info = sink.info(&ctx);
            if let Some((from, _)) = ctx.any_flows(&sources, &[sink], EdgeSelection::Data) {
                let mut msg = ctx.struct_node_note(
                    sink,
                    format!(
                        "Sink {} @ {} is reached",
                        sink_info.description, sink_info.at
                    ),
                );
                let src_info = from.info(&ctx);
                msg.with_node_note(
                    from,
                    format!("By this source {} @ {}", src_info.description, src_info.at),
                );
                msg.emit();
            } else {
                ctx.node_error(
                    sink,
                    format!(
                        "Sink {} @ {} is not reached by a source",
                        sink_info.description, sink_info.at
                    ),
                );
            }
        }
        Ok(())
    })
}

#[test]
fn isolation_2() -> Result<()> {
    let test = Test::new(stringify!(
        #![allow(warnings, unused)]

        struct Resource {
            subject: String,
        }

        struct Commit {
            subject: String,
        }

        impl Resource {
            fn new(subject: String) -> Self {
                Self { subject }
            }

            #[paralegal::marker(source, arguments = [0])]
            fn set_propval(&mut self) {}
        }
        impl Commit {
            #[paralegal::marker(safe, return)]
            fn modify_parent(&self, _: &mut Resource) {}
        }

        #[paralegal::marker(target, arguments = [0])]
        fn check_write(resource: &Resource) {}

        #[paralegal::analyze]
        fn main(input: &Commit) {
            let mut resource = Resource::new(input.subject.clone());

            for _ in 1..4 {
                resource.set_propval();
            }

            input.modify_parent(&mut resource);

            check_write(&resource)
        }
    ))?;

    test.run(|ctx| {
        let sources = ctx
            .marked_nodes(Identifier::new_intern("source"))
            .collect::<Box<[_]>>();
        for sink in ctx.marked_nodes(Identifier::new_intern("target")) {
            let sink_info = sink.info(&ctx);
            if let Some((from, _)) = ctx.any_flows(&sources, &[sink], EdgeSelection::Data) {
                let mut msg = ctx.struct_node_note(
                    sink,
                    format!(
                        "Sink {} @ {} is reached",
                        sink_info.description, sink_info.at
                    ),
                );
                let src_info = from.info(&ctx);
                msg.with_node_note(
                    from,
                    format!("By this source {} @ {}", src_info.description, src_info.at),
                );
                msg.emit();
            } else {
                ctx.node_error(
                    sink,
                    format!(
                        "Sink {} @ {} is not reached by a source",
                        sink_info.description, sink_info.at
                    ),
                );
            }
        }
        Ok(())
    })
}

#[test]
fn commit_e5cca39440ad34ee6dc2ca0aebd16ceabb3abcd6() -> Result<()> {
    let test = Test::new(stringify!(

        #![allow(warnings, unused)]

        mod urls {
            pub const PARENT: &str = "";
        }

        type AtomicResult<A> = Result<A, String>;
        type Value = String;

        #[derive(Clone)]
        struct Commit {
            subject: String,
            set: Option<std::collections::HashMap<String, Value>>,
            signer: String,
            destroy: Option<bool>,
        }

        trait Storelike {
            #[paralegal::marker(sink, arguments = [1])]
            fn add_resource_opts(
                &self,
                resource: &Resource,
                check_required_props: bool,
                update_index: bool,
                overwrite_existing: bool,
            ) -> AtomicResult<()>;

            #[paralegal::marker(resource, return)]
            fn get_resource(&self, subject: &str) -> AtomicResult<Resource>;
            fn add_atom_to_index(&self, _atom: &Atom) -> AtomicResult<()> {
                Ok(())
            }
            fn remove_atom_from_index(&self, _atom: &Atom) -> AtomicResult<()> {
                Ok(())
            }
            fn get_self_url(&self) -> Option<String> {
                None
            }
        }

        #[derive(Clone)]
        struct Resource {
            subject: String
        }

        #[paralegal::marker(check_rights, arguments = [1])]
        fn check_write(
            store: &impl Storelike,
            resource: &Resource,
            agent: String,
        ) -> AtomicResult<bool> {
            Ok(true)
        }

        impl Resource {
            #[paralegal::marker(new_resource, arguments = [0])]
            fn set_propval(
                &mut self,
                property: String,
                value: Value,
                store: &impl Storelike
            ) -> AtomicResult<()> {
                Ok(())
            }

            fn new(subject: String) -> Self {
                Self { subject }
            }
            #[paralegal::marker(noinline)]
            pub fn get(&self, property_url: &str) -> AtomicResult<&Value> {
                unimplemented!()
            }
            pub fn get_subject(&self) -> &String {
                &self.subject
            }
        }
        pub struct Atom {
            /// The URL where the resource is located
            pub subject: String,
            pub property: String,
            pub value: Value,
        }

        impl Atom {
            pub fn new(subject: String, property: String, value: Value) -> Self {
                Atom {
                    subject,
                    property,
                    value,
                }
            }
        }

        impl Commit {
            #[paralegal::marker(resource, return)]
            fn into_resource(self, s: &impl Storelike) -> AtomicResult<Resource> {
                Ok(Resource { subject: self.subject })
            }

            #[paralegal::analyze]
            #[paralegal::marker(commit, arguments = [0])]
            fn apply_opts(
                &self,
                store: &impl Storelike,
                //validate_schema: bool,
                // validate_signature: bool,
                // validate_timestamp: bool,
                validate_rights: bool,
                update_index: bool,
            ) -> AtomicResult<()> {
                // let subject_url =
                //     url::Url::parse(&self.subject).map_err(|e| format!("Subject is not a URL. {}", e))?;
                // if subject_url.query().is_some() {
                //     return Err("Subject URL cannot have query parameters".into());
                // }

                // if validate_signature {
                //     let signature = match self.signature.as_ref() {
                //         Some(sig) => sig,
                //         None => return Err("No signature set".into()),
                //     };
                //     // TODO: Check if commit.agent has the rights to update the resource
                //     let pubkey_b64 = store
                //         .get_resource(&self.signer)?
                //         .get(urls::PUBLIC_KEY)?
                //         .to_string();
                //     let agent_pubkey = base64::decode(pubkey_b64)?;
                //     let stringified_commit = self.serialize_deterministically_json_ad(store)?;
                //     let peer_public_key =
                //         ring::signature::UnparsedPublicKey::new(&ring::signature::ED25519, agent_pubkey);
                //     let signature_bytes = base64::decode(signature.clone())?;
                //     peer_public_key
                //         .verify(stringified_commit.as_bytes(), &signature_bytes)
                //         .map_err(|_e| {
                //             format!(
                //                 "Incorrect signature for Commit. This could be due to an error during signing or serialization of the commit. Compare this to the serialized commit in the client: {}",
                //                 stringified_commit,
                //             )
                //         })?;
                // }
                // Check if the created_at lies in the past
                // if validate_timestamp {
                //     check_timestamp(self.created_at)?;
                // }
                let commit_resource: Resource = Resource { subject: self.subject.clone() };
                // Create a new resource if it doens't exist yet
                // let mut resource_old = match store.get_resource(&self.subject) {
                //     Ok(rs) => rs,
                //     Err(_) => {
                //         is_new = true;
                //         Resource::new(self.subject.clone())
                //     }
                // };

                let mut resource_old = Resource::new(self.subject.clone());
                let is_new = true;

                let resource_new = self.apply_changes(resource_old.clone(), store /* , false */)?;

                if validate_rights {
                    // if is_new {
                    //     if !check_write(store, &resource_new, self.signer.clone())? {
                    //         return Err("".to_string());
                    //     }
                    // } else {
                        // Set a parent only if the rights checks are to be validated.
                        // If there is no explicit parent set on the previous resource, use a default.
                        // Unless it's a Drive!
                        // This should use the _old_ resource, no the new one, as the new one might maliciously give itself write rights.
                        if !check_write(store, &resource_old, self.signer.clone())? {
                            return Err("".to_string());
                        }
                    // }
                };
                // Check if all required props are there
                // if validate_schema {
                //     resource_new.check_required_props(store)?;
                // }
                // If a Destroy field is found, remove the resource and return early
                // TODO: Should we remove the existing commits too? Probably.
                if let Some(destroy) = self.destroy {
                    if destroy {
                        // Note: the value index is updated before this action, in resource.apply_changes()
                        //store.remove_resource(&self.subject)?;
                        store.add_resource_opts(&commit_resource, false, update_index, false )?;
                        return Ok(());
                    }
                }
                //self.apply_changes(resource_old.clone(), store, update_index)?;

                //store.add_resource_opts(&commit_resource, false, update_index, false )?;
                Ok(())
            }
            pub fn apply_changes(
                &self,
                mut resource: Resource,
                store: &impl Storelike,
                //update_index: bool,
            ) -> AtomicResult<Resource> {
                if let Some(set) = self.set.clone() {
                    for (prop, val) in set.iter() {
                        // if update_index {
                        //     let atom = Atom::new(resource.get_subject().clone(), prop.into(), val.clone());
                        //     if let Ok(_v) = resource.get(prop) {
                        //         store.remove_atom_from_index(&atom)?;
                        //     }
                        //     store.add_atom_to_index(&atom)?;
                        // }
                        resource.set_propval(prop.into(), val.to_owned(), store)?;
                    }
                }
                // if let Some(remove) = self.remove.clone() {
                //     for prop in remove.iter() {
                //         if update_index {
                //             let val = resource.get(prop)?;
                //             let atom = Atom::new(resource.get_subject().clone(), prop.into(), val.clone());
                //             store.remove_atom_from_index(&atom)?;
                //         }
                //         resource.remove_propval(prop);
                //     }
                // }
                // Remove all atoms from index if destroy
                // if let Some(destroy) = self.destroy {
                //     if destroy {
                //         for atom in resource.to_atoms()?.iter() {
                //             store.remove_atom_from_index(atom)?;
                //         }
                //     }
                // }
                Ok(resource)
            }
        }
    ))?;

    test.run(|ctx| {
        let mut any_sink_reached = false;
        let check_rights = marker!(check_rights);
        for ctx in ctx.controller_contexts() {
            let commit = NodeCluster::new(
                ctx.id(),
                ctx.marked_nodes(marker!(commit))
                    .filter(|n| n.controller_id() == ctx.id())
                    .map(|n| n.local_node()),
            );

            // If commit is stored
            let stores = ctx
                .influencees(&commit, EdgeSelection::Both)
                .filter(|s| s.has_marker(&ctx, marker!(sink)))
                .collect::<Box<[_]>>();
            if stores.is_empty() {
                continue;
            }
            any_sink_reached = true;

            let commit_influencees = ctx.influencees(&commit, EdgeSelection::Data).collect::<HashSet<_>>();

            // All checks that flow from the commit but not from a new_resource
            let valid_checks = commit_influencees.iter().copied()
                .filter(|check| {
                    check.has_marker(&ctx, check_rights)
                })
                .collect::<Box<[_]>>();

            if valid_checks.is_empty() {
                ctx.warning("No valid checks");
            }

            let checks = stores
                .iter()
                .copied()
                .map(|store| {
                    (
                        store,
                        valid_checks.iter().copied().find_map(|check| {
                            let store_cs = store
                                .successors(&ctx)
                                .find(|cs| ctx.has_ctrl_influence(check, *cs))?;
                            Some((check, store_cs))
                        }),
                    )
                })
                .collect::<Box<[_]>>();

            for (store, check) in checks.iter() {
                if check.is_none() {
                    let store_influencing = ctx.influencers(*store, EdgeSelection::Control).chain(
                        ctx.influencers(*store, EdgeSelection::Control).flat_map(|i| ctx.influencers(i, EdgeSelection::Data))
                    ).collect::<HashSet<_>>();

                    ctx.node_error(*store, "This store is not protected");

                    let mut msg = ctx.struct_node_help(*store, "This store");
                    for influencer in store_influencing.iter().copied() {
                        msg.with_node_note(influencer, "Is ctrl-influenced by this");
                    }
                    msg.emit();
                    for c in valid_checks.iter().copied() {
                        let mut msg = ctx.struct_node_help(c, "This is a valid check");

                        let check_influenced =
                            ctx.influencees(c, EdgeSelection::Control).chain(
                                ctx.influencees(c, EdgeSelection::Data).flat_map(|i| ctx.influencees(i, EdgeSelection::Control))
                            ).collect::<HashSet<_>>();
                        for i in check_influenced.iter().copied() {
                            msg.with_node_note(i, "that ctrl-influences this node");
                        }
                        msg.emit();

                        for i in store_influencing.intersection(&check_influenced) {
                            ctx.node_help(*i, "This is where influence intersects");
                        }

                        for i in store_influencing.iter().copied() {
                            let mut msg = ctx.struct_node_help(i, "This store influence intersects");
                            let mut emit = false;
                            for intersection in ctx.influencers(i, EdgeSelection::Data) {
                                if check_influenced.contains(&intersection) {
                                    msg.with_node_note(intersection, "via this intermediary");
                                    emit = true;
                                }
                            }
                            if emit {
                                msg.emit();
                            }
                        }

                        if ctx.influencees(c, EdgeSelection::Both).any(|i| i == *store) {
                            ctx.help("It reaches somehow");
                        } else {
                            ctx.warning("It never reaches.");
                        }

                    }
                }
            }
        }
        assert_error!(
            ctx,
            any_sink_reached,
            "No sink was reached across controllers, the policy may be vacuous or the markers not correctly assigned/unreachable."
        );

        Ok(())
    })
}

#[test]
fn tiny_commit_e5cca39440ad34ee6dc2ca0aebd16ceabb3abcd6() -> Result<()> {
    Test::new(stringify!(
        #[paralegal::marker(a, return)]
        fn source() -> bool {
            true
        }

        #[paralegal::marker(b, arguments = [0])]
        fn target(i: usize) {}

        #[paralegal::analyze]
        fn main() {
            let deter = Some(false);
            let src = 0;
            if source() {
                return;
            }
            if let Some(b) = deter {
                if b {
                    target(src);
                }
            }
        }
    ))?
    .run(|ctx| {
        assert_error!(
            ctx,
            ctx.marked_nodes(Identifier::new_intern("a"))
                .flat_map(|n| ctx.influencees(n, EdgeSelection::Both))
                .any(|n| n.has_marker(&ctx, Identifier::new_intern("b")))
        );
        Ok(())
    })
}<|MERGE_RESOLUTION|>--- conflicted
+++ resolved
@@ -10,12 +10,8 @@
 use paralegal_policy::{
     assert_error, Context, Diagnostics as _, EdgeSelection, NodeExt as _, RootContext,
 };
-<<<<<<< HEAD
 use paralegal_spdg::{GlobalNode, Identifier, NodeCluster, SourceUse};
 use petgraph::Outgoing;
-=======
-use paralegal_spdg::{Identifier, NodeCluster};
->>>>>>> 7d5c5214
 
 macro_rules! marker {
     ($name:ident) => {{
@@ -26,7 +22,6 @@
     }};
 }
 
-<<<<<<< HEAD
 trait NodeExt: Sized {
     fn is_argument(self, ctx: &RootContext, num: u8) -> bool;
 }
@@ -39,8 +34,6 @@
     }
 }
 
-=======
->>>>>>> 7d5c5214
 const ATOMIC_CODE_SHARED: &str = stringify!(
     #![allow(warnings, unused)]
 
