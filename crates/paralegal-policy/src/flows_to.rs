--- conflicted
+++ resolved
@@ -125,11 +125,7 @@
         for (src, callsites) in &ctrl.ctrl_flow.0 {
             let src = src.to_index(&sources);
             for cs in callsites {
-<<<<<<< HEAD
-                let new_call_site: CallSiteOrDataSink = cs.into();
-=======
                 let new_call_site: CallSiteOrDataSink = cs.clone().into();
->>>>>>> 3eec1566
                 flows_to.insert(src, &new_call_site);
                 // initialize with flows from the DataSource to all of the CallSite's DataSinks
                 for sink in cs_to_sink.row_set(&sinks.index(&new_call_site)).iter() {
@@ -176,13 +172,8 @@
             })
             .unwrap()
     };
-<<<<<<< HEAD
-    let sink1: CallSiteOrDataSink = get_sink("sink1").into();
-    let sink2: CallSiteOrDataSink = get_sink("sink2").into();
-=======
     let sink1: CallSiteOrDataSink = get_sink("sink1").clone().into();
     let sink2: CallSiteOrDataSink = get_sink("sink2").clone().into();
->>>>>>> 3eec1566
     assert!(ctx.flows_to(
         Some(controller.clone()),
         &src,
@@ -203,10 +194,7 @@
     let ctx = crate::test_utils::test_ctx();
     let controller = ctx.find_by_name("controller_ctrl").unwrap();
     let src_a = DataSource::Argument(0);
-<<<<<<< HEAD
-=======
     let src_b = DataSource::Argument(1);
->>>>>>> 3eec1566
     let src_c = DataSource::Argument(2);
     let get_callsite = |name| {
         let name = Identifier::new_intern(name);
@@ -215,13 +203,8 @@
             .find(|callsite| ctx.desc().def_info[&callsite.function].name == name)
             .unwrap()
     };
-<<<<<<< HEAD
-    let cs1: CallSiteOrDataSink = get_callsite("sink1").into();
-    let cs2: CallSiteOrDataSink = get_callsite("sink2").into();
-=======
     let cs1: CallSiteOrDataSink = get_callsite("sink1").clone().into();
     let cs2: CallSiteOrDataSink = get_callsite("sink2").clone().into();
->>>>>>> 3eec1566
     assert!(ctx.flows_to(
         Some(controller.clone()),
         &src_a,
@@ -240,8 +223,6 @@
         &cs2,
         crate::EdgeType::Control
     ));
-<<<<<<< HEAD
-=======
     assert!(!ctx.flows_to(
         Some(controller.clone()),
         &src_b,
@@ -254,7 +235,6 @@
         &cs2,
         crate::EdgeType::Control
     ));
->>>>>>> 3eec1566
 }
 
 #[test]
@@ -283,13 +263,8 @@
             .find(|callsite| ctx.desc().def_info[&callsite.function].name == name)
             .unwrap()
     };
-<<<<<<< HEAD
-    let sink: CallSiteOrDataSink = get_datasink("sink1").into();
-    let cs: CallSiteOrDataSink = get_callsite("sink1").into();
-=======
     let sink: CallSiteOrDataSink = get_datasink("sink1").clone().into();
     let cs: CallSiteOrDataSink = get_callsite("sink1").clone().into();
->>>>>>> 3eec1566
     // a flows to the sink1 callsite (by ctrl flow)
     assert!(ctx.flows_to(
         Some(controller.clone()),
