--- conflicted
+++ resolved
@@ -49,10 +49,6 @@
 
 #![warn(missing_docs)]
 #![cfg_attr(not(rustc_1_75), feature(return_position_impl_trait_in_trait))]
-<<<<<<< HEAD
-=======
-#![cfg_attr(test, feature(rustc_private))]
->>>>>>> 7d5c5214
 
 extern crate core;
 
@@ -272,10 +268,7 @@
     /// Prefer using [`Self::with_context`] which takes care of emitting any
     /// diagnostic messages after the property is done.
     pub fn build_context(&self, config: Config) -> Result<RootContext> {
-<<<<<<< HEAD
         let start = Instant::now();
-=======
->>>>>>> 7d5c5214
         let _ = simple_logger::init_with_env();
 
         let deser_started = Instant::now();
