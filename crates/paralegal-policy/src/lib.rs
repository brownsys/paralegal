//! The query engine and framework for defining paralegal policies.
//!
//! It provides a state machine for programmatically extracting and parsing a
//! Semantic Program Dependence Graph (SPDG) and provides combinators and
//! queries on this graph for you to compose into policies.
//!
//! Next we show you the most common workflow, then explain the steps and show
//! you how to customize them to your needs.
//!
//! ```ignore
//! SPDGGenCommand::global()
//!     .run("project/dir/to/analyze")?
//!     .with_context(|ctx| my_property(ctx))
//! ```
//!
//! 1. [`SPDGGenCommand`] lets you programmatically invoke the SDPG extractor.
//!    The [`::global()`](SPDGGenCommand::global) method uses `cargo paralegal-flow` for
//!    this purpose, e.g. a global installation of `cargo-paralegal-flow` that was
//!    performed with `cargo install`.
//!
//!    - [`::custom()`](SPDGGenCommand::custom) lets you instead pick a
//!      different binary to run, for instance from a local installation.
//!    - [`.get_command()`](SPDGGenCommand::get_command) lets you customize the
//!      command, for instance by passing additional arguments such as `--debug`
//!      or `--dump`.
//! 2. [`.run(dir)`](SPDGGenCommand::run) invokes the extractor in `dir`,
//!    returning the path (as a [`GraphLocation`]) where the SPDG was written
//!    to.
//!
//!    Re-running this command often is cheap, because rustc skips the execution
//!    if there are no changes.
//!
//!    You may generate the graph manually and skip steps 1 and 2. In this case
//!    you can specify the [`GraphLocation`] with
//!    [`::std()`](GraphLocation::std), which uses the default graph file name
//!    or [`::custom()`](GraphLocation::custom) to use a custom file name.
//! 3. [`.with_context()`](GraphLocation::with_context) reads and parses the
//!    graph file, then invokes the provided closure with a [`Context`]. After
//!    the closure returns it automatically invokes
//!    [`Context::emit_diagnostics`].
//!
//! For information about how to specify policies see the [`Context`] struct.
//!
//! *Note:* This crate defines both the interface to the property checkers (via
//! [`Context`]) and the implementation of the engine (via
//! [`GraphLocation::build_context`]). A future version of this crate should
//! ideally separate those out so property checkers do not need to depend on the
//! checker implementation.

#![warn(missing_docs)]

use anyhow::{ensure, Result};
pub use paralegal_spdg;
use paralegal_spdg::ProgramDescription;
use std::{
    fs::File,
    path::{Path, PathBuf},
    process::Command,
};

mod context;
mod flows_to;
#[macro_use]
pub mod diagnostics;
#[cfg(test)]
mod test_utils;

pub use self::{
    context::*,
    diagnostics::{CombinatorContext, Diagnostics, PolicyContext},
    flows_to::CtrlFlowsTo,
};

/// Configuration of the `cargo paralegal-flow` command.
///
/// Takes care of passing the right kinds of arguments to produce the
/// [`ProgramDescription`] graph that the properties consume.
///
/// Construct the command with [`Self::global`] or [`Self::custom`], customize
/// it further with [`Self::get_command`] and once you are ready, execute it
/// with [`Self::run`].
#[derive(Debug)]
pub struct SPDGGenCommand(Command);

impl SPDGGenCommand {
    /// Use a global installation of `paralegal-flow` via `cargo paralegal-flow`.
    pub fn global() -> Self {
        let mut cmd = Command::new("cargo");
        cmd.arg("paralegal-flow");
        Self::custom(cmd)
    }

    /// Use a custom binary or base invocation as command.
    pub fn custom(mut cmd: Command) -> Self {
        cmd.args(["--dump", "serialized-flow-graph"]);
        Self(cmd)
    }

    /// Mutably borrow the command to perform further customization.
    pub fn get_command(&mut self) -> &mut Command {
        &mut self.0
    }

    /// Consume the created command and execute it in the specified directory.
    ///
    /// Errors if executing the underlying [`Command`] fails or if it does not
    /// terminate successfully.
    ///
    /// To run yor properties on the results see [`GraphLocation`].
    pub fn run(mut self, dir: impl AsRef<Path>) -> Result<GraphLocation> {
        let status = self.0.current_dir(dir.as_ref()).status()?;
        ensure!(status.success(), "Compilation failed");
        Ok(GraphLocation::std(dir.as_ref()))
    }
}

/// A path to a [`ProgramDescription`] file from which a [`Context`] can be
/// created.
///
/// Can be created programmatically and automatically by running
/// [`SPDGGenCommand::run`] or you can create one manually if you can `cargo
/// paralegal-flow` by hand with [`Self::custom`].
pub struct GraphLocation(PathBuf);

impl GraphLocation {
    /// Use the default graph file name in the specified directory.
    pub fn std(dir: impl AsRef<Path>) -> Self {
        Self(dir.as_ref().join(paralegal_spdg::FLOW_GRAPH_OUT_NAME))
    }

    /// Use a completely custom path (directory and file name).
    pub fn custom(path: PathBuf) -> Self {
        Self(path)
    }

    /// Builds a context, then runs the property.
    ///
    /// Emits any recorded diagnostic messages to stdout and aborts the program
    /// if they were severe enough.
<<<<<<< HEAD
    pub fn with_context<A>(&self, prop: impl FnOnce(&mut Context) -> Result<A>) -> Result<A> {
        let mut ctx = self.build_context()?;
        let result = prop(&mut ctx)?;
=======
    pub fn with_context<A>(&self, prop: impl FnOnce(Arc<Context>) -> Result<A>) -> Result<A> {
        let ctx = Arc::new(self.build_context()?);
        let result = prop(ctx.clone())?;
>>>>>>> 3e97de1f
        ctx.emit_diagnostics(std::io::stdout())?;
        Ok(result)
    }

    /// Read and parse this graph file, returning a [`Context`] suitable for
    /// property enforcement.
    ///
    /// Prefer using [`Self::with_context`] which takes care of emitting any
    /// diagnostic messages after the property is done.
    pub fn build_context(&self) -> Result<Context> {
        simple_logger::init_with_env().unwrap();

        let desc = {
            let mut f = File::open(&self.0)?;
            anyhow::Context::with_context(
                serde_json::from_reader::<_, ProgramDescription>(&mut f),
                || format!("Reading SPDG (JSON) from {}", self.0.display()),
            )?
        };
        Ok(Context::new(desc))
    }
}<|MERGE_RESOLUTION|>--- conflicted
+++ resolved
@@ -56,6 +56,7 @@
     fs::File,
     path::{Path, PathBuf},
     process::Command,
+    sync::Arc,
 };
 
 mod context;
@@ -137,15 +138,9 @@
     ///
     /// Emits any recorded diagnostic messages to stdout and aborts the program
     /// if they were severe enough.
-<<<<<<< HEAD
-    pub fn with_context<A>(&self, prop: impl FnOnce(&mut Context) -> Result<A>) -> Result<A> {
-        let mut ctx = self.build_context()?;
-        let result = prop(&mut ctx)?;
-=======
     pub fn with_context<A>(&self, prop: impl FnOnce(Arc<Context>) -> Result<A>) -> Result<A> {
         let ctx = Arc::new(self.build_context()?);
         let result = prop(ctx.clone())?;
->>>>>>> 3e97de1f
         ctx.emit_diagnostics(std::io::stdout())?;
         Ok(result)
     }
