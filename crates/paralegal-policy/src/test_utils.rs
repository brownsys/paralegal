--- conflicted
+++ resolved
@@ -2,23 +2,21 @@
 use crate::ControllerId;
 use crate::Node;
 use paralegal_flow::test_utils::PreFrg;
-<<<<<<< HEAD
 use paralegal_spdg::DataSink;
 use paralegal_spdg::Identifier;
-=======
 use std::sync::Arc;
->>>>>>> da5dc2c5
 use std::sync::OnceLock;
 
 static TEST_CTX: OnceLock<Arc<Context>> = OnceLock::new();
 
-<<<<<<< HEAD
-pub fn test_ctx() -> &'static Context {
-    TEST_CTX.get_or_init(|| {
-        paralegal_flow::test_utils::run_paralegal_flow_with_flow_graph_dump("tests/test-crate");
-        let desc = PreFrg::from_file_at("tests/test-crate").desc;
-        Context::new(desc)
-    })
+pub fn test_ctx() -> Arc<Context> {
+    TEST_CTX
+        .get_or_init(|| {
+            paralegal_flow::test_utils::run_paralegal_flow_with_flow_graph_dump("tests/test-crate");
+            let desc = PreFrg::from_file_at("tests/test-crate").desc;
+            Arc::new(Context::new(desc))
+        })
+        .clone()
 }
 
 pub fn get_callsite_node<'a>(
@@ -52,14 +50,4 @@
         ctrl_id: controller,
         typ: node.into(),
     }
-=======
-pub fn test_ctx() -> Arc<Context> {
-    TEST_CTX
-        .get_or_init(|| {
-            paralegal_flow::test_utils::run_paralegal_flow_with_flow_graph_dump("tests/test-crate");
-            let desc = PreFrg::from_file_at("tests/test-crate").desc;
-            Arc::new(Context::new(desc))
-        })
-        .clone()
->>>>>>> da5dc2c5
 }