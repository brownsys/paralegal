<<<<<<< HEAD
use std::{fmt::Display, io::Write};

use smallvec::SmallVec;

use paralegal_spdg::Identifier;
=======
//! Emit messages to the user running a policy.
//!
//! The diagnostics of a Paralegal policy are similar to those used in rustc. In
//! particular we use a strategy of "keep going", meaning that a policy should
//! not fail at the first error. Instead it should attempt to keep going if
//! possible and emit additional errors, as those messages are useful for the
//! user.
//!
//! This manifests for instance in [`Diagnostics::error`]. This function
//! records a severe error that should fail the policy but it does not exit the
//! program. Instead the message is recorded and emitted later, for instance by
//! [`Context::emit_diagnostics`].
//!
//! ## Emitting Messages
//!
//! The main interface for diagnostics is the [`Diagnostics`] trait which
//! defines functions for emitting messages like [`error`][Diagnostics::error] for
//! policy failures and [`warning`][Diagnostics::warning] for indicators
//! to the user that something may be off, but not causing a policy failure.
//!
//! We also offer two convenience macros [`assert_error!`] and
//! [`assert_warning!`] that correspond to either function. Much like
//! [`assert!`] they emit their messages if the provided condition is `false`
//! and they let you use format strings for the messages. They should be
//! used like `assert_warning!(ctx, condition, "format string", ...format
//! arguments)`. `ctx` here is anything that implements [`Diagnostics`].
//!
//! [`Diagnostics`] is implemented directly by [`Context`] so you can use
//! `ctx.error()` or `ctx.warning()`. You can also call it on scoped contexts
//! (see below).
//!
//! ## Scoping messages
//!
//! You may however add additional contextual
//! information about which policy or combinator is currently executing.
//! [`Context::named_policy`] returns a wrapper that can be used the same way
//! that you use [`Context`], but when [`error`][Diagnostics::error] or
//! [`warning`][Diagnostics::warning] is called it also appends the name
//! of the policy to you specified.
//!
//! Similarly you can use [`Context::named_combinator`] or
//! [`PolicyContext::named_combinator`] to add context about a named combinator.
//!
//! ## Intended Workflow
//!
//! ```no_run
//! fn my_check(ctx: Arc<Context>) {
//!     ctx.named_policy("cannot escape", |ctx| {
//!         let result_1 = ctx.named_combinator("collect something", |ctx| {
//!             /* actual computation */
//!             assert_error!(ctx, "Oh oh, fail!");
//!             true
//!         });
//!         let result_2 = ctx.named_combinator("reach something", |ctx| {
//!             assert_warning!(ctx, "maybe wrong?");
//!             false
//!         })
//!         assert_error!(result_1 || result_2, "combination failure");
//!     })
//!
//! }
//! ```
//!
//! The messages emitted from here (if all conditions fail true) would be
//!
//! ```text
//! [policy: cannot escape] [collect something] Oh oh, fail!
//! [policy: cannot escape] [reach something] maybe wrong?
//! [policy: cannot escape] combination failure
//! ```
//!
//! It is recommended to use this "shadowing" approach, where all contexts are
//! named `ctx`, to avoid using the outer context by accident. The methods off
//! outer contexts are always available on the inner ones.
//!
//! Note that some methods, like [`Context::always_happens_before`] add a named
//! combinator context by themselves when you use their
//! [`report`][crate::AlwaysHappensBefore::report] functions.
use std::{io::Write, sync::Arc};
>>>>>>> 3e97de1f

use paralegal_spdg::Identifier;

use crate::Context;

/// Check the condition and emit a [`Context::error`] if it fails.
#[macro_export]
macro_rules! assert_error {
    ($ctx:expr, $cond: expr $(,)?) => {
        assert_error!($ctx, $cond, "Error: {}", stringify!($cond))
    };
    ($ctx:expr, $cond: expr, $msg:expr $(,)?) => {
        if !$cond {
            $ctx.error($msg);
        }
    };
}

/// Check the condition and emit a [`Context::warning`] if it fails.
#[macro_export]
macro_rules! assert_warning {
    ($ctx:expr, $cond: expr $(,)?) => {
        assert_warning!($ctx, $cond, "Warning: {}", stringify!($cond))
    };
    ($ctx:expr, $cond: expr, $msg:expr $(,)?) => {
        if !$cond {
            $ctx.warning($msg);
        }
    };
}

/// Severity of a recorded diagnostic message
#[derive(Debug, Clone, Copy)]
pub enum Severity {
    /// This indicates that the policy failed.
    Fail,
    /// This could indicate that the policy does not operate as intended.
    Warning,
}

impl Severity {
    fn must_abort(self) -> bool {
        matches!(self, Severity::Fail)
    }
}

<<<<<<< HEAD
#[derive(Debug, Clone, Copy)]
pub enum DiagnosticContext {
    Policy(Identifier),
    Combinator(Identifier),
}

impl Display for DiagnosticContext {
    fn fmt(&self, f: &mut std::fmt::Formatter<'_>) -> std::fmt::Result {
        match self {
            Self::Policy(name) => write!(f, "policy: {name}"),
            Self::Combinator(name) => name.fmt(f),
        }
    }
}

pub type DiagnosticContextStack = SmallVec<[DiagnosticContext; 2]>;
=======
/// Context provided to [`HasDiagnosticsBase::record`].
pub type DiagnosticContextStack = Vec<String>;
>>>>>>> 3e97de1f

#[derive(Debug)]
struct Diagnostic {
    message: String,
    severity: Severity,
    context: DiagnosticContextStack,
}

/// Base database of emitted diagnostics.
#[derive(Debug, Default)]
<<<<<<< HEAD
pub struct Diagnostics(std::sync::Mutex<Vec<Diagnostic>>);

impl Diagnostics {
    /// Record a diagnostic message.
    pub fn record(
        &self,
        msg: impl Into<DiagnosticMessage>,
        severity: Severity,
        context: impl IntoIterator<Item = DiagnosticContext>,
    ) {
        self.0.lock().unwrap().push(Diagnostic {
            message: msg.into(),
            severity,
            context: context.into_iter().collect(),
        })
    }
=======
pub(crate) struct DiagnosticsRecorder(std::sync::Mutex<Vec<Diagnostic>>);
>>>>>>> 3e97de1f

impl DiagnosticsRecorder {
    /// Emit queued diagnostics, draining the internal queue of diagnostics.
    ///
    /// A return `true` means the program may continue, on `false` it should be
    /// aborted.
    pub(crate) fn emit(&self, mut w: impl Write) -> std::io::Result<bool> {
        let w = &mut w;
        let mut can_continue = true;
        for diag in self.0.lock().unwrap().drain(..) {
<<<<<<< HEAD
            for ctx in diag.context {
=======
            for ctx in diag.context.iter().rev() {
>>>>>>> 3e97de1f
                write!(w, "[{ctx}] ")?;
            }
            writeln!(w, "{}", diag.message)?;
            can_continue |= diag.severity.must_abort();
        }
        Ok(can_continue)
    }
}

impl HasDiagnosticsBase for Context {
    /// Record a diagnostic message.
    fn record(&self, message: String, severity: Severity, context: DiagnosticContextStack) {
        self.diagnostics.0.lock().unwrap().push(Diagnostic {
            message,
            severity,
            context,
        })
    }

    fn as_ctx(&self) -> &Context {
        self
    }
}

/// Low level machinery for diagnostics.
///
/// As a user you should only be using methods from [`Diagnostics`]. It
/// may however be helpful to look at the implementors of this trait, as those
/// are also implementors of [`Diagnostics`].
pub trait HasDiagnosticsBase {
    /// Base function for recording new diagnostics.
    ///
    /// This should be used by implementors of new wrappers, users should use
    /// high level functions like [`Self::error`] or [`Self::warning`] instead.
    fn record(&self, msg: String, severity: Severity, context: DiagnosticContextStack);

    /// Access to [`Context`], usually also available via [`std::ops::Deref`].
    fn as_ctx(&self) -> &Context;
}

impl<T: HasDiagnosticsBase> HasDiagnosticsBase for Arc<T> {
    fn record(&self, msg: String, severity: Severity, context: DiagnosticContextStack) {
        let t: &T = self.as_ref();
        t.record(msg, severity, context)
    }

    fn as_ctx(&self) -> &Context {
        self.as_ref().as_ctx()
    }
}

/// User-facing methods to emit diagnostics.
///
/// This is how any types implementing [`HasDiagnosticsBase`] should actually be
/// used.
pub trait Diagnostics: HasDiagnosticsBase {
    /// Emit a message that is severe enough that it causes the policy to fail.
    fn error(&self, msg: impl Into<String>) {
        self.record(msg.into(), Severity::Fail, vec![])
    }

    /// Emit a message that indicates to the user that the policy might be
    /// fraudulent but could be correct.
    fn warning(&self, msg: impl Into<String>) {
        self.record(msg.into(), Severity::Warning, vec![])
    }
}

impl<T: HasDiagnosticsBase> Diagnostics for T {}

/// A context for a named policy.
///
/// You may call any method and access any field defined on [`Context`]. In
/// addition all diagnostics messages emitted from this struct will carry the
/// name of the combinator.
///
/// See the [module level documentation][self] for more information on
/// diagnostic context management.
pub struct PolicyContext {
    name: Identifier,
    inner: Arc<dyn HasDiagnosticsBase>,
}

impl std::ops::Deref for PolicyContext {
    type Target = Context;
    fn deref(&self) -> &Self::Target {
        self.as_ctx()
    }
}

impl PolicyContext {
    /// Add a named combinator to the diagnostic context.
    ///
    /// See the [module level documentation][self] for more information on
    /// diagnostic context management.
    pub fn named_combinator<A>(
        self: Arc<Self>,
        name: impl Into<Identifier>,
        computation: impl FnOnce(Arc<CombinatorContext>) -> A,
    ) -> A {
        computation(Arc::new(CombinatorContext {
            name: name.into(),
            inner: self,
        }))
    }
}

impl HasDiagnosticsBase for PolicyContext {
    fn record(&self, msg: String, severity: Severity, mut context: DiagnosticContextStack) {
        context.push(format!("[policy: {}]", self.name));
        self.inner.record(msg, severity, context)
    }

    fn as_ctx(&self) -> &Context {
        self.inner.as_ctx()
    }
}

/// A context for combinators.
///
/// You may call any method and access any field defined on [`Context`]. In
/// addition all diagnostics messages emitted from this struct will carry the
/// name of the combinator.
///
/// See the [module level documentation][self] for more information on
/// diagnostic context management.
pub struct CombinatorContext {
    name: Identifier,
    inner: Arc<dyn HasDiagnosticsBase>,
}

impl std::ops::Deref for CombinatorContext {
    type Target = Context;
    fn deref(&self) -> &Self::Target {
        self.as_ctx()
    }
}

impl CombinatorContext {
    /// Nest another named combinator into the diagnostic context.
    ///
    /// See the [module level documentation][self] for more information on
    /// diagnostic context management.
    pub fn named_combinator<A>(
        self: Arc<Self>,
        name: impl Into<Identifier>,
        computation: impl FnOnce(Arc<CombinatorContext>) -> A,
    ) -> A {
        computation(Arc::new(Self::new(name, self)))
    }

    pub(crate) fn new(name: impl Into<Identifier>, inner: Arc<dyn HasDiagnosticsBase>) -> Self {
        CombinatorContext {
            name: name.into(),
            inner,
        }
    }
}

impl HasDiagnosticsBase for CombinatorContext {
    fn record(&self, msg: String, severity: Severity, mut context: DiagnosticContextStack) {
        context.push(format!("{}", self.name));
        self.inner.record(msg, severity, context)
    }

    fn as_ctx(&self) -> &Context {
        self.inner.as_ctx()
    }
}

impl Context {
    /// Add a policy to the diagnostic context.
    ///
    /// See the [module level documentation][self] for more information on
    /// diagnostic context management.
    pub fn named_policy<A>(
        self: Arc<Self>,
        name: impl Into<Identifier>,
        policy: impl FnOnce(Arc<PolicyContext>) -> A,
    ) -> A {
        policy(Arc::new(PolicyContext {
            name: name.into(),
            inner: self as Arc<_>,
        }))
    }
}<|MERGE_RESOLUTION|>--- conflicted
+++ resolved
@@ -1,10 +1,3 @@
-<<<<<<< HEAD
-use std::{fmt::Display, io::Write};
-
-use smallvec::SmallVec;
-
-use paralegal_spdg::Identifier;
-=======
 //! Emit messages to the user running a policy.
 //!
 //! The diagnostics of a Paralegal policy are similar to those used in rustc. In
@@ -84,7 +77,6 @@
 //! combinator context by themselves when you use their
 //! [`report`][crate::AlwaysHappensBefore::report] functions.
 use std::{io::Write, sync::Arc};
->>>>>>> 3e97de1f
 
 use paralegal_spdg::Identifier;
 
@@ -131,27 +123,8 @@
     }
 }
 
-<<<<<<< HEAD
-#[derive(Debug, Clone, Copy)]
-pub enum DiagnosticContext {
-    Policy(Identifier),
-    Combinator(Identifier),
-}
-
-impl Display for DiagnosticContext {
-    fn fmt(&self, f: &mut std::fmt::Formatter<'_>) -> std::fmt::Result {
-        match self {
-            Self::Policy(name) => write!(f, "policy: {name}"),
-            Self::Combinator(name) => name.fmt(f),
-        }
-    }
-}
-
-pub type DiagnosticContextStack = SmallVec<[DiagnosticContext; 2]>;
-=======
 /// Context provided to [`HasDiagnosticsBase::record`].
 pub type DiagnosticContextStack = Vec<String>;
->>>>>>> 3e97de1f
 
 #[derive(Debug)]
 struct Diagnostic {
@@ -162,26 +135,7 @@
 
 /// Base database of emitted diagnostics.
 #[derive(Debug, Default)]
-<<<<<<< HEAD
-pub struct Diagnostics(std::sync::Mutex<Vec<Diagnostic>>);
-
-impl Diagnostics {
-    /// Record a diagnostic message.
-    pub fn record(
-        &self,
-        msg: impl Into<DiagnosticMessage>,
-        severity: Severity,
-        context: impl IntoIterator<Item = DiagnosticContext>,
-    ) {
-        self.0.lock().unwrap().push(Diagnostic {
-            message: msg.into(),
-            severity,
-            context: context.into_iter().collect(),
-        })
-    }
-=======
 pub(crate) struct DiagnosticsRecorder(std::sync::Mutex<Vec<Diagnostic>>);
->>>>>>> 3e97de1f
 
 impl DiagnosticsRecorder {
     /// Emit queued diagnostics, draining the internal queue of diagnostics.
@@ -192,11 +146,7 @@
         let w = &mut w;
         let mut can_continue = true;
         for diag in self.0.lock().unwrap().drain(..) {
-<<<<<<< HEAD
-            for ctx in diag.context {
-=======
             for ctx in diag.context.iter().rev() {
->>>>>>> 3e97de1f
                 write!(w, "[{ctx}] ")?;
             }
             writeln!(w, "{}", diag.message)?;
