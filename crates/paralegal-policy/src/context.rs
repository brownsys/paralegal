--- conflicted
+++ resolved
@@ -30,11 +30,7 @@
 type FlowsTo = HashMap<ControllerId, CtrlFlowsTo>;
 
 /// Enum for identifying an edge type (data, control or both)
-<<<<<<< HEAD
-#[derive(Clone)]
-=======
 #[derive(Clone, Copy)]
->>>>>>> 3eec1566
 pub enum EdgeType {
     /// Only consider dataflow edges
     Data,
@@ -203,16 +199,10 @@
                     },
                 };
                 ctrl_flow_ids.iter().any(|cf_id| {
-<<<<<<< HEAD
-                    self.desc.controllers[cf_id].ctrl_flow[src]
-                        .iter()
-                        .contains(cs)
-=======
                     match self.desc.controllers[cf_id].ctrl_flow.get(src) {
                         Some(callsites) => callsites.iter().contains(cs),
                         None => false,
                     }
->>>>>>> 3eec1566
                 })
             }
         }
@@ -361,11 +351,7 @@
     ) -> Option<(&'a DataSource, &'a CallSiteOrDataSink)> {
         from.iter().find_map(|&src| {
             to.iter().find_map(|&sink| {
-<<<<<<< HEAD
-                self.flows_to(ctrl_id, src, sink, edge_type.clone())
-=======
                 self.flows_to(ctrl_id, src, sink, edge_type)
->>>>>>> 3eec1566
                     .then_some((src, sink))
             })
         })
