use std::collections::{BTreeMap, BTreeSet};
use std::fs::File;
use std::io::{BufRead, BufReader};
use std::time::{Duration, Instant};
use std::vec;
use std::{io::Write, process::exit, sync::Arc};

use paralegal_spdg::rustc_portable::defid_as_local;
pub use paralegal_spdg::rustc_portable::{DefId, LocalDefId};
use paralegal_spdg::traverse::{generic_flows_to, EdgeSelection};
use paralegal_spdg::{
    CallString, DefKind, DisplayNode, Endpoint, GlobalNode, HashMap, HashSet, Identifier,
    InstructionInfo, IntoIterGlobalNodes, Node as SPDGNode, NodeCluster, NodeInfo,
    ProgramDescription, SPDGImpl, Span, TypeId, SPDG,
};

use anyhow::{anyhow, bail, Result};
use itertools::{Either, Itertools};
use petgraph::prelude::Bfs;
use petgraph::visit::{EdgeFiltered, EdgeRef, IntoNeighborsDirected, Topo, Walker};
use petgraph::Direction::Outgoing;
use petgraph::{Direction, Incoming};

use crate::algo::flows_to::CtrlFlowsTo;

use crate::diagnostics::HasDiagnosticsBase;
use crate::Diagnostics;
use crate::{assert_warning, diagnostics::DiagnosticsRecorder};

/// User-defined PDG markers.
pub type Marker = Identifier;

/// The type identifying a controller
pub type ControllerId = LocalDefId;
/// The type identifying a function that is used in call sites.
pub type FunctionId = DefId;

/// Identifier for a graph element that allows attaching a marker.
pub type MarkableId = GlobalNode;

type MarkerIndex = HashMap<Marker, MarkerTargets>;
type FlowsTo = HashMap<ControllerId, CtrlFlowsTo>;

/// Collection of entities a particular marker has been applied to
#[derive(Clone, Debug, Default)]
pub struct MarkerTargets {
    types: Vec<TypeId>,
    nodes: Vec<MarkableId>,
}

impl MarkerTargets {
    /// List of types marked with a particular marker
    pub fn types(&self) -> &[TypeId] {
        self.types.as_slice()
    }

    /// List of graph nodes marked with a particular marker
    pub fn nodes(&self) -> &[MarkableId] {
        self.nodes.as_slice()
    }
}

use petgraph::visit::{GraphRef, IntoNeighbors, Visitable};

fn bfs_iter<
    G: IntoNeighbors + GraphRef + Visitable<NodeId = SPDGNode, Map = <SPDGImpl as Visitable>::Map>,
>(
    g: G,
    controller_id: LocalDefId,
    start: impl IntoIterator<Item = SPDGNode>,
) -> impl Iterator<Item = GlobalNode> {
    let mut discovered = g.visit_map();
    let stack: std::collections::VecDeque<petgraph::prelude::NodeIndex> =
        start.into_iter().collect();
    for n in stack.iter() {
        petgraph::visit::VisitMap::visit(&mut discovered, *n);
    }
    let bfs = Bfs { stack, discovered };
    let walker_iter = Walker::iter(bfs, g);
    walker_iter.map(move |inner| GlobalNode::from_local_node(controller_id, inner))
}

/// Interface for defining policies.
///
/// Holds a PDG ([`Self::desc`]) and defines basic queries like
/// [`Self::all_nodes_for_ctrl`] and combinators such as
/// [`Self::always_happens_before`]. These should be composed into more complex
/// policies.
///
/// To communicate the results of your policies with the user you can emit
/// diagnostic messages. To communicate a policy failure use
/// [`error`](crate::Diagnostics::error) or the [`crate::assert_error`] macro. To
/// communicate suspicious circumstances that are not outright cause for failure
/// use [`warning`](crate::Diagnostics::warning) or [`assert_warning`]. For all
/// types of errors, including those with span information for a particular
/// node, see the [`crate::Diagnostics`] trait.
///
/// Note that these methods just queue the diagnostics messages. To emit them
/// (and potentially terminate the program if the policy does not hold) use
/// [`Self::emit_diagnostics`]. If you used
/// [`super::GraphLocation::with_context`] this will be done automatically for
/// you.
#[derive(Debug)]
pub struct Context {
    marker_to_ids: MarkerIndex,
    desc: ProgramDescription,
    flows_to: Option<FlowsTo>,
    pub(crate) diagnostics: DiagnosticsRecorder,
    name_map: HashMap<Identifier, Vec<DefId>>,
    pub(crate) config: Arc<super::Config>,
    pub(crate) stats: ContextStats,
}

#[doc(hidden)]
#[derive(Debug)]
pub struct ContextStats {
    pub pdg_construction: Option<Duration>,
    pub deserialization: Option<Duration>,
    pub precomputation: Duration,
}

impl Context {
    /// Construct a [`Context`] from a [`ProgramDescription`].
    ///
    /// This also precomputes some data structures like an index over markers.
    pub fn new(desc: ProgramDescription, config: super::Config) -> Self {
        // Must bind this first because we want to time how long it takes to build the indices.
        let start = Instant::now();
        let name_map = desc
            .def_info
            .iter()
            .map(|(k, v)| (v.name, *k))
            .into_group_map();
        let marker_to_ids = Self::build_index_on_markers(&desc);
        let flows_to = config
            .use_flows_to_index
            .then(|| Self::build_flows_to(&desc));
        // Make sure no expensive computation happens in the constructor call
        // below, otherwise the measurement of construction time will be off.
        Self {
            marker_to_ids,
            desc,
            flows_to,
            diagnostics: Default::default(),
            name_map,
            config: Arc::new(config),
            stats: ContextStats {
                pdg_construction: None,
                precomputation: start.elapsed(),
                deserialization: None,
            },
        }
    }

    #[doc(hidden)]
    pub fn context_stats(&self) -> &ContextStats {
        &self.stats
    }

    #[deprecated = "Use NodeExt::associated_call_site instead"]
    /// Find the call string for the statement or function that produced this node.
    pub fn associated_call_site(&self, node: GlobalNode) -> CallString {
        node.associated_call_site(self)
    }

    #[deprecated = "Use NodeQueries::consuming_call_sites instead"]
    /// Call sites that consume this node directly. E.g. the outgoing edges.
    pub fn consuming_call_sites(&self, node: GlobalNode) -> impl Iterator<Item = CallString> + '_ {
        node.consuming_call_sites(self)
    }

    /// Find all controllers that bare this name.
    ///
    /// This function is intended for use in writing test cases. Actual policies
    /// should generally refrain from working with controller names, other than
    /// printing them in error messages or for debugging. Policies contingent on
    /// controller names are likely unsound.
    pub fn controllers_by_name(&self, name: Identifier) -> impl Iterator<Item = Endpoint> + '_ {
        self.desc
            .controllers
            .iter()
            .filter(move |(_n, g)| g.name == name)
            .map(|t| *t.0)
    }

    /// Find a singular controller with this name.
    ///
    /// This function should only be used in tests as the same caveats apply as
    /// in [`Self::controllers_by_name`].
    ///
    /// ### Returns `Err`
    ///
    /// If there is not *exactly* one controller of this name.
    pub fn controller_by_name(&self, name: Identifier) -> Result<Endpoint> {
        let all = self.controllers_by_name(name).collect::<Vec<_>>();
        match all.as_slice() {
            [one] => Ok(*one),
            [] => bail!("Found no controller named '{name}'"),
            many => bail!("Found more than one controller named '{name}': {many:?}"),
        }
    }

    /// Find a type, controller or function id by its name.
    ///
    /// Since many often share the same name this can fail with too many
    /// candidates. To handle such cases use [`Self::find_by_path`] or
    /// [`Self::find_all_by_name`].
    pub fn find_by_name(&self, name: impl AsRef<str>) -> Result<DefId> {
        let name = name.as_ref();
        match self.find_all_by_name(name)? {
            [one] => Ok(*one),
            [] => bail!("Impossible, group cannot be empty ({name})"),
            _other => bail!("Too many candidates for name '{name}'"),
        }
    }

    /// Find all types, controllers and functions with this name.
    pub fn find_all_by_name(&self, name: impl AsRef<str>) -> Result<&[DefId]> {
        let name = Identifier::new_intern(name.as_ref());
        self.name_map
            .get(&name)
            .ok_or_else(|| anyhow!("Did not know the name {name}"))
            .map(Vec::as_slice)
    }

    /// Find a type, controller or function with this path.
    pub fn find_by_path(&self, path: impl AsRef<[Identifier]>) -> Result<DefId> {
        let slc = path.as_ref();
        let (name, path) = slc
            .split_last()
            .ok_or_else(|| anyhow!("Path must be at least of length 1"))?;
        let matching = self
            .name_map
            .get(name)
            .ok_or_else(|| anyhow!("Did not know the name {name}"))?;
        for candidate in matching.iter() {
            if self
                .desc()
                .def_info
                .get(candidate)
                .ok_or_else(|| anyhow!("Impossible"))?
                .path
                .as_ref()
                == path
            {
                return Ok(*candidate);
            }
        }
        Err(anyhow!("Found no candidate matching the path."))
    }

    /// Dispatch and drain all queued diagnostics, aborts the program if any of
    /// them demand failure.
    pub fn emit_diagnostics_may_exit(&self, w: impl Write) -> Result<()> {
        if !self.diagnostics.emit(w)? {
            exit(1)
        }
        Ok(())
    }

    /// Dispatch and drain all queued diagnostics without aborting the program.
    pub fn emit_diagnostics(&self, w: impl Write) -> std::io::Result<bool> {
        self.diagnostics.emit(w)
    }

    /// Emit a warning if this marker was not found in the source code.
    pub fn report_marker_if_absent(&self, marker: Marker) {
        assert_warning!(
            *self,
            self.marker_to_ids.contains_key(&marker),
            format!("Marker {marker} is mentioned in the policy but not defined in source")
        )
    }

    fn build_index_on_markers(desc: &ProgramDescription) -> MarkerIndex {
        desc.controllers
            .values()
            .flat_map(|spdg| {
                spdg.markers.iter().flat_map(move |(&inner, anns)| {
                    anns.iter().map(move |marker| {
                        (
                            *marker,
                            Either::Left(GlobalNode::from_local_node(spdg.id, inner)),
                        )
                    })
                })
            })
            .chain(desc.type_info.iter().flat_map(|(k, v)| {
                v.markers
                    .iter()
                    .copied()
                    .zip(std::iter::repeat(Either::Right(*k)))
            }))
            .into_grouping_map()
            .fold(MarkerTargets::default(), |mut r, _k, v| {
                v.either(|node| r.nodes.push(node), |typ| r.types.push(typ));
                r
            })
    }

    fn build_flows_to(desc: &ProgramDescription) -> FlowsTo {
        desc.controllers
            .iter()
            .map(|(id, c)| (*id, CtrlFlowsTo::build(c)))
            .collect()
    }

    #[deprecated = "Use NodeQueries::flows_to instead"]
    /// Returns whether a node flows to a node through the configured edge type.
    ///
    /// Nodes do not flow to themselves. CallArgument nodes do flow to their respective CallSites.
    ///
    /// If you use flows_to with [`EdgeSelection::Control`], you might want to consider using [`Context::has_ctrl_influence`], which additionally considers intermediate nodes which the src node has data flow to and has ctrl influence on the sink.
    pub fn flows_to(
        &self,
        src: impl IntoIterGlobalNodes,
        sink: impl IntoIterGlobalNodes,
        edge_type: EdgeSelection,
    ) -> bool {
        src.flows_to(sink, self, edge_type)
    }

    /// All nodes that have this marker through a type
    pub fn nodes_marked_via_type(&self, marker: Marker) -> impl Iterator<Item = GlobalNode> + '_ {
        self.marked_type(marker).iter().copied().flat_map(|t| {
            self.all_controllers().flat_map(move |(cid, c)| {
                c.type_assigns
                    .iter()
                    .filter(move |(_, tys)| tys.0.contains(&t))
                    .map(move |(n, _)| GlobalNode::from_local_node(cid, *n))
            })
        })
    }

    /// All nodes with this marker, be that via type or directly
    pub fn nodes_marked_any_way(&self, marker: Marker) -> impl Iterator<Item = GlobalNode> + '_ {
        self.marked_nodes(marker)
            .chain(self.nodes_marked_via_type(marker))
    }

    /// Find the node that represents the `index`th argument of the controller
    /// `ctrl_id`.
    ///
    /// ### Returns `None`
    ///
    /// If the controller with this id does not exist *or* the controller has
    /// fewer than `index` arguments.
    pub fn controller_argument(&self, ctrl_id: ControllerId, index: u32) -> Option<GlobalNode> {
        let ctrl = self.desc.controllers.get(&ctrl_id)?;
        let inner = *ctrl.arguments.get(index as usize)?;

        Some(GlobalNode::from_local_node(ctrl_id, inner))
    }

    /// Returns whether there is direct control flow influence from influencer to sink, or there is some node which is data-flow influenced by `influencer` and has direct control flow influence on `target`. Or as expressed in code:
    ///
    /// `some n where self.flows_to(influencer, n, EdgeSelection::Data) && self.flows_to(n, target, EdgeSelection::Control)`.
    pub fn has_ctrl_influence(
        &self,
        influencer: impl IntoIterGlobalNodes + Sized + Copy,
        target: impl IntoIterGlobalNodes + Sized + Copy,
    ) -> bool {
        influencer.has_ctrl_influence(target, self)
    }

    /// Returns iterator over all Nodes that influence the given sink Node.
    ///
    /// Does not return the input node. A CallSite sink will return all of the associated CallArgument nodes.
    pub fn influencers(
        &self,
        sink: impl IntoIterGlobalNodes + Sized,
        edge_type: EdgeSelection,
    ) -> impl Iterator<Item = GlobalNode> + '_ {
        sink.influencers(self, edge_type).into_iter()
    }

    /// Returns iterator over all Nodes that are influenced by the given src Node.
    ///
    /// Does not return the input node. A CallArgument src will return the associated CallSite.
    pub fn influencees(
        &self,
        src: impl IntoIterGlobalNodes + Sized,
        edge_type: EdgeSelection,
    ) -> impl Iterator<Item = GlobalNode> + '_ {
        src.influencees(self, edge_type).into_iter()
    }

    /// Returns an iterator over all objects marked with `marker`.
    pub fn marked_nodes(&self, marker: Marker) -> impl Iterator<Item = GlobalNode> + '_ {
        self.report_marker_if_absent(marker);
        self.marker_to_ids
            .get(&marker)
            .into_iter()
            .flat_map(|t| &t.nodes)
            .copied()
    }

    #[deprecated = "Use NodeExt::types instead"]
    /// Get the type(s) of a Node.
    pub fn get_node_types(&self, node: GlobalNode) -> &[DefId] {
        node.types(self)
    }

    #[deprecated = "Use NodeExt::has_marker instead"]
    /// Returns whether the given Node has the marker applied to it directly or via its type.
    pub fn has_marker(&self, marker: Marker, node: GlobalNode) -> bool {
        node.has_marker(self, marker)
    }

    /// Returns all DataSources, DataSinks, and CallSites for a Controller as Nodes.
    pub fn all_nodes_for_ctrl(
        &self,
        ctrl_id: ControllerId,
    ) -> impl Iterator<Item = GlobalNode> + '_ {
        let ctrl = &self.desc.controllers[&ctrl_id];
        ctrl.graph
            .node_indices()
            .map(move |inner| GlobalNode::from_local_node(ctrl_id, inner))
    }

    /// Returns an iterator over the data sources within controller `c` that have type `t`.
    pub fn srcs_with_type(
        &self,
        ctrl_id: ControllerId,
        t: DefId,
    ) -> impl Iterator<Item = GlobalNode> + '_ {
        self.desc.controllers[&ctrl_id]
            .type_assigns
            .iter()
            .filter_map(move |(src, ids)| {
                ids.0
                    .contains(&t)
                    .then_some(GlobalNode::from_local_node(ctrl_id, *src))
            })
    }

    /// Returns an iterator over all nodes that do not have any influencers of the given edge_type.
    pub fn roots(
        &self,
        ctrl_id: ControllerId,
        edge_type: EdgeSelection,
    ) -> impl Iterator<Item = GlobalNode> + '_ {
        let g = &self.desc.controllers[&ctrl_id].graph;
        let ref filtered = edge_type.filter_graph(g);

        let mut roots = vec![];
        let mut root_like = HashSet::new();

        // This could be more efficient. We don't have to continue traversing
        // from non-root-nodes
        for n in Topo::new(filtered).iter(filtered) {
            if filtered
                .neighbors_directed(n, Incoming)
                .any(|n| !root_like.contains(&n))
            {
                continue;
            }
            let w = g.node_weight(n).unwrap();
            if self.desc.instruction_info[&w.at.leaf()]
                .kind
                .is_function_call()
                || w.at.leaf().location.is_start()
            {
                roots.push(GlobalNode::from_local_node(ctrl_id, n));
            } else {
                root_like.insert(n);
            }
        }

        roots.into_iter()
    }

    /// Returns the input [`ProgramDescription`].
    pub fn desc(&self) -> &ProgramDescription {
        &self.desc
    }

    /// Returns all the type alias annotation for a given type
    pub fn otypes(&self, id: TypeId) -> &[TypeId] {
        self.desc()
            .type_info
            .get(&id)
            .map_or(&[], |info| info.otypes.as_ref())
    }

    /// Return all types that are marked with `marker`
    pub fn marked_type(&self, marker: Marker) -> &[DefId] {
        self.report_marker_if_absent(marker);
        self.marker_to_ids
            .get(&marker)
            .map_or(&[], |i| i.types.as_slice())
    }

    /// Return an example pair for a flow from an source from `from` to a sink
    /// in `to` if any exist.
    pub fn any_flows(
        &self,
        from: &[GlobalNode],
        to: &[GlobalNode],
        edge_type: EdgeSelection,
    ) -> Option<(GlobalNode, GlobalNode)> {
        from.iter().find_map(|src| {
            to.iter().find_map(|sink| {
                src.flows_to(*sink, self, edge_type)
                    .then_some((*src, *sink))
            })
        })
    }

    /// Iterate over all defined controllers
    pub fn all_controllers(&self) -> impl Iterator<Item = (ControllerId, &SPDG)> {
        self.desc().controllers.iter().map(|(k, v)| (*k, v))
    }

    /// Returns a DisplayDef for the given def_id
    pub fn describe_def(&self, def_id: DefId) -> DisplayDef {
        DisplayDef { ctx: self, def_id }
    }

    #[deprecated = "Use NodeExt::describe instead"]
    /// Returns a DisplayNode for the given Node
    pub fn describe_node(&self, node: GlobalNode) -> DisplayNode {
        node.describe(self)
    }

    /// Return which data is being read from for the modification performed at
    /// this location
    pub fn inputs_of(&self, call_string: CallString) -> NodeCluster {
        let ctrl_id = call_string.root().function;
        NodeCluster::new(
            ctrl_id,
            self.desc.controllers[&ctrl_id]
                .graph
                .edge_references()
                .filter(|e| e.weight().at == call_string)
                .map(|e| e.source()),
        )
    }

    /// Return which data is being written to at this location
    pub fn outputs_of(&self, call_string: CallString) -> NodeCluster {
        let ctrl_id = call_string.root().function;
        NodeCluster::new(
            ctrl_id,
            self.desc.controllers[&ctrl_id]
                .graph
                .edge_references()
                .filter(|e| e.weight().at == call_string)
                .map(|e| e.target()),
        )
    }

    #[deprecated = "Use NodeExt::info instead"]
    /// Retrieve metadata about a node.
    pub fn node_info(&self, node: GlobalNode) -> &NodeInfo {
        node.info(self)
    }

    /// Retrieve metadata about the instruction executed by a specific node.
    pub fn instruction_at_node(&self, node: GlobalNode) -> &InstructionInfo {
        node.instruction(self)
    }

    #[deprecated = "Use NodeExt::successors instead"]
    /// Return the immediate successors of this node
    pub fn successors(&self, node: GlobalNode) -> impl Iterator<Item = GlobalNode> + '_ {
        node.predecessors(self)
    }

    #[deprecated = "Use NodeExt::predecessors instead"]
    /// Return the immediate predecessors of this node
    pub fn predecessors(&self, node: GlobalNode) -> impl Iterator<Item = GlobalNode> + '_ {
        node.predecessors(self)
    }

    #[cfg(test)]
    pub fn nth_successors(
        &self,
        n: usize,
        src: impl IntoIterGlobalNodes + Sized,
    ) -> paralegal_spdg::NodeCluster {
        let mut start: Vec<_> = src.iter_nodes().collect();
        let ctrl = &self.desc.controllers[&src.controller_id()].graph;

        for _ in 0..n {
            start = start.into_iter().flat_map(|n| ctrl.neighbors(n)).collect();
        }
        NodeCluster::new(src.controller_id(), start)
    }

    #[deprecated = "Use NodeExt::get_location instead"]
    /// Get the span of a node
    pub fn get_location(&self, node: GlobalNode) -> &Span {
        node.get_location(self)
    }

    #[doc(hidden)]
    pub fn write_analyzed_code(
        &self,
        mut out: impl Write,
        include_signatures: bool,
    ) -> std::io::Result<()> {
        let ordered_span_set = self
            .desc
            .controllers
            .values()
            .flat_map(|c| c.analyzed_spans.values())
            .zip(std::iter::repeat(true))
            .chain(
                include_signatures
                    .then(|| {
                        self.desc
                            .def_info
                            .iter()
                            .filter(|(did, _)|
                                !matches!(defid_as_local(**did), Some(local)
                                    if self.desc.controllers.values().any(|c| c.analyzed_spans.contains_key(&local))
                                )
                            )
                            .map(|(_, i)| (&i.src_info, matches!(i.kind, DefKind::Type)))
                    })
                    .into_iter()
                    .flatten(),
            )
            .collect::<BTreeMap<_, _>>();
        let mut current_file = None;
        for (s, is_complete) in ordered_span_set {
            if Some(&s.source_file.file_path) != current_file {
                writeln!(out, "// {}", s.source_file.file_path)?;
                current_file = Some(&s.source_file.file_path);
            }
            let file = BufReader::new(File::open(&s.source_file.abs_file_path).unwrap());
            for l in file
                .lines()
                .skip(s.start.line as usize - 1)
                .take((s.end.line - s.start.line + 1) as usize)
            {
                writeln!(out, "{}", l.unwrap()).unwrap()
            }
            if !is_complete {
                writeln!(out, "unreachable!() }}")?;
            }
        }

        Ok(())
    }
}

/// Context queries conveniently accessible on nodes
pub trait NodeQueries<'a>: IntoIterGlobalNodes
where
    Self::Iter: 'a,
{
    /// Get other nodes at the same instruction
    fn siblings(self, ctx: &Context) -> NodeCluster {
        NodeCluster::new(
            self.controller_id(),
            self.iter_global_nodes()
                .flat_map(|node| {
                    let self_at = node.info(ctx).at;
                    node.predecessors(ctx)
                        .flat_map(|n| n.successors(ctx))
                        .chain(node.successors(ctx).flat_map(|n| n.predecessors(ctx)))
                        .filter(move |n| n.info(ctx).at == self_at)
                        .filter(move |n| *n != node)
                        .map(|n| n.local_node())
                })
                .collect::<HashSet<_>>()
                .into_iter(),
        )
    }

    /// Returns whether a node flows to a node through the configured edge type.
    ///
    /// Nodes do not flow to themselves. CallArgument nodes do flow to their respective CallSites.
    ///
    /// If you use flows_to with [`EdgeSelection::Control`], you might want to consider using [`Context::has_ctrl_influence`], which additionally considers intermediate nodes which the src node has data flow to and has ctrl influence on the sink.
    fn flows_to(
        self,
        sink: impl IntoIterGlobalNodes,
        ctx: &Context,
        edge_type: EdgeSelection,
    ) -> bool {
        let cf_id = self.controller_id();
        if sink.controller_id() != cf_id {
            return false;
        }

        if let Some(index) = ctx.flows_to.as_ref() {
            if edge_type.is_data() {
                let flows_to = &index[&cf_id];
                return self.iter_nodes().any(|src| {
                    sink.iter_nodes()
                        .any(|sink| flows_to.data_flows_to[src.index()][sink.index()])
                });
            }
        }
        generic_flows_to(
            self.iter_nodes(),
            edge_type,
            &ctx.desc.controllers[&cf_id],
            sink.iter_nodes(),
        )
    }

    /// Call sites that consume this node directly. E.g. the outgoing edges.
    fn consuming_call_sites(self, ctx: &'a Context) -> Box<dyn Iterator<Item = CallString> + 'a> {
        let ctrl = &ctx.desc.controllers[&self.controller_id()];

        Box::new(self.iter_nodes().flat_map(move |local| {
            ctrl.graph
                .edges_directed(local, Direction::Outgoing)
                .map(|e| e.weight().at)
        }))
    }

    /// Returns whether there is direct control flow influence from influencer to sink, or there is some node which is data-flow influenced by `influencer` and has direct control flow influence on `target`. Or as expressed in code:
    ///
    /// `some n where self.flows_to(influencer, n, EdgeSelection::Data) && self.flows_to(n, target, EdgeSelection::Control)`.
    fn has_ctrl_influence(
        self,
        target: impl IntoIterGlobalNodes + Sized + Copy,
        ctx: &Context,
    ) -> bool {
        self.flows_to(target, ctx, EdgeSelection::Control)
            || self
                .influencees(ctx, EdgeSelection::Data)
                .into_iter()
                .any(|inf| inf.flows_to(target, ctx, EdgeSelection::Control))
    }

    /// Returns iterator over all Nodes that influence the given sink Node.
    ///
    /// Does not return the input node. A CallSite sink will return all of the associated CallArgument nodes.
    fn influencers(self, ctx: &Context, edge_type: EdgeSelection) -> Vec<GlobalNode> {
        use petgraph::visit::*;
        let cf_id = self.controller_id();
        let nodes = self.iter_nodes();

        let reversed_graph = Reversed(&ctx.desc.controllers[&cf_id].graph);

        match edge_type {
            EdgeSelection::Data => {
                let edges_filtered =
                    EdgeFiltered::from_fn(reversed_graph, |e| e.weight().is_data());
                bfs_iter(&edges_filtered, cf_id, nodes).collect::<Vec<_>>()
            }
            EdgeSelection::Control => {
                let edges_filtered =
                    EdgeFiltered::from_fn(reversed_graph, |e| e.weight().is_control());
                bfs_iter(&edges_filtered, cf_id, nodes).collect::<Vec<_>>()
            }
            EdgeSelection::Both => bfs_iter(reversed_graph, cf_id, nodes).collect::<Vec<_>>(),
        }
    }

    /// Returns iterator over all Nodes that are influenced by the given src Node.
    ///
    /// Does not return the input node. A CallArgument src will return the associated CallSite.
    fn influencees(self, ctx: &Context, edge_type: EdgeSelection) -> Vec<GlobalNode> {
        let cf_id = self.controller_id();

        let graph = &ctx.desc.controllers[&cf_id].graph;

        if let Some(index) = ctx.flows_to.as_ref() {
            if edge_type == EdgeSelection::Data {
                return self
                    .iter_nodes()
                    .flat_map(|src| {
                        index[&cf_id].data_flows_to[src.index()]
                            .iter_ones()
                            .map(move |i| GlobalNode::unsafe_new(cf_id, i))
                    })
                    .collect::<Vec<_>>();
            }
        }

        match edge_type {
            EdgeSelection::Data => {
                let edges_filtered = EdgeFiltered::from_fn(graph, |e| e.weight().is_data());
                bfs_iter(&edges_filtered, cf_id, self.iter_nodes()).collect::<Vec<_>>()
            }
            EdgeSelection::Both => bfs_iter(graph, cf_id, self.iter_nodes()).collect::<Vec<_>>(),
            EdgeSelection::Control => {
                let edges_filtered = EdgeFiltered::from_fn(graph, |e| e.weight().is_control());
                bfs_iter(&edges_filtered, cf_id, self.iter_nodes()).collect::<Vec<_>>()
            }
        }
    }
}

impl<'a, T: IntoIterGlobalNodes + 'a> NodeQueries<'a> for T {}

mod private {
    pub trait Sealed {}

    impl Sealed for super::GlobalNode {}
}

/// Extension trait with queries for single nodes
pub trait NodeExt: private::Sealed + Sized {
    /// Find the call string for the statement or function that produced this node.
    fn associated_call_site(self, ctx: &Context) -> CallString;
    /// Get the type(s) of a Node.
    fn types(self, ctx: &Context) -> &[TypeId];
    /// Returns a DisplayNode for the given Node
    fn describe(self, ctx: &Context) -> DisplayNode;
    /// Retrieve metadata about a node.
    fn info(self, ctx: &Context) -> &NodeInfo;
    /// Retrieve metadata about the instruction executed by a specific node.
    fn instruction(self, ctx: &Context) -> &InstructionInfo;
    /// Return the immediate successors of this node
    fn successors(self, ctx: &Context) -> Box<dyn Iterator<Item = Self> + '_>;
    /// Return the immediate predecessors of this node
    fn predecessors(self, ctx: &Context) -> Box<dyn Iterator<Item = Self> + '_>;
    /// Get the span of a node
    fn get_location(self, ctx: &Context) -> &Span;
    /// Returns whether this Node has the marker applied to it directly or via its type.
    fn has_marker<C: HasDiagnosticsBase>(self, ctx: C, marker: Marker) -> bool;
    /// The shortest path between this and a target node
    fn shortest_path(
        self,
        to: Self,
        ctx: &Context,
        edge_selection: EdgeSelection,
    ) -> Option<Box<[Self]>>;
}

impl NodeExt for GlobalNode {
    fn associated_call_site(self, ctx: &Context) -> CallString {
        ctx.desc.controllers[&self.controller_id()]
            .node_info(self.local_node())
            .at
    }

    fn types(self, ctx: &Context) -> &[TypeId] {
        ctx.desc.controllers[&self.controller_id()]
            .type_assigns
            .get(&self.local_node())
            .map_or(&[], |v| v.0.as_ref())
    }

    fn describe(self, ctx: &Context) -> DisplayNode {
        DisplayNode::pretty(
            self.local_node(),
            &ctx.desc.controllers[&self.controller_id()],
        )
    }

    fn info(self, ctx: &Context) -> &NodeInfo {
        ctx.desc.controllers[&self.controller_id()].node_info(self.local_node())
    }

    fn instruction(self, ctx: &Context) -> &InstructionInfo {
        &ctx.desc.instruction_info[&self.info(ctx).at.leaf()]
    }

    fn successors(self, ctx: &Context) -> Box<dyn Iterator<Item = GlobalNode> + '_> {
        Box::new(
            ctx.desc.controllers[&self.controller_id()]
                .graph
                .neighbors(self.local_node())
                .map(move |n| GlobalNode::from_local_node(self.controller_id(), n)),
        )
    }

    fn predecessors(self, ctx: &Context) -> Box<dyn Iterator<Item = GlobalNode> + '_> {
        Box::new(
            ctx.desc.controllers[&self.controller_id()]
                .graph
                .neighbors_directed(self.local_node(), petgraph::Direction::Incoming)
                .map(move |n| GlobalNode::from_local_node(self.controller_id(), n)),
        )
    }
    fn get_location(self, ctx: &Context) -> &Span {
        &self.info(ctx).span
    }

    /// Returns whether this Node has the marker applied to it directly or via its type.
    fn has_marker<C: HasDiagnosticsBase>(self, ctx: C, marker: Marker) -> bool {
        let Some(marked) = ctx.as_ctx().marker_to_ids.get(&marker) else {
            ctx.warning(format!("No marker named '{marker}' known"));
            return false;
        };
        marked.nodes.contains(&self)
            || self
                .types(ctx.as_ctx())
                .iter()
                .any(|t| marked.types.contains(t))
    }

    fn shortest_path(
        self,
        to: Self,
        ctx: &Context,
        edge_selection: EdgeSelection,
    ) -> Option<Box<[Self]>> {
        let g = if self.controller_id() != to.controller_id() {
            return None;
        } else {
            &ctx.desc.controllers[&self.controller_id()]
        };
        let mut ancestors = HashMap::new();
        let fg = edge_selection.filter_graph(&g.graph);
<<<<<<< HEAD
=======
        let mut found = false;
>>>>>>> e185902b
        'outer: for this in petgraph::visit::Bfs::new(&fg, self.local_node()).iter(&fg) {
            for next in fg.neighbors_directed(this, Outgoing) {
                if next != this {
                    ancestors.entry(next).or_insert(this);
                }
                if next == to.local_node() {
<<<<<<< HEAD
=======
                    found = true;
>>>>>>> e185902b
                    break 'outer;
                }
            }
        }
<<<<<<< HEAD
        Some(
=======
        found.then(|| {
>>>>>>> e185902b
            std::iter::successors(Some(to.local_node()), |elem| {
                let n = ancestors.get(elem).copied()?;
                (n != self.local_node()).then_some(n)
            })
            .map(|n| GlobalNode::from_local_node(self.controller_id(), n))
<<<<<<< HEAD
            .collect(),
        )
=======
            .collect()
        })
>>>>>>> e185902b
    }
}

/// Provide display trait for DefId in a Context.
pub struct DisplayDef<'a> {
    /// DefId to display.
    pub def_id: DefId,
    /// Context for the DefId.
    pub ctx: &'a Context,
}

impl<'a> std::fmt::Display for DisplayDef<'a> {
    fn fmt(&self, f: &mut std::fmt::Formatter<'_>) -> std::fmt::Result {
        use std::fmt::Write;
        let info = &self.ctx.desc().def_info[&self.def_id];
        f.write_str(info.kind.as_ref())?;
        f.write_str(" `")?;
        for segment in info.path.as_ref() {
            f.write_str(segment.as_str())?;
            f.write_str("::")?;
        }
        f.write_str(info.name.as_str())?;
        f.write_char('`')
    }
}

#[cfg(test)]
fn overlaps<T: Eq + std::hash::Hash>(
    one: impl IntoIterator<Item = T>,
    other: impl IntoIterator<Item = T>,
) -> bool {
    use std::collections::HashSet;
    let target = one.into_iter().collect::<HashSet<_>>();
    other.into_iter().any(|n| target.contains(&n))
}

#[test]
fn test_context() {
    let ctx = crate::test_utils::test_ctx();
    assert!(ctx
        .marked_type(Marker::new_intern("input"))
        .iter()
        .any(|id| ctx
            .desc
            .def_info
            .get(id)
            .map_or(false, |info| info.name.as_str().starts_with("Foo"))));

    let controller = ctx
        .controller_by_name(Identifier::new_intern("controller"))
        .unwrap();

    // The two Foo inputs are marked as input via the type, input and output of identity also marked via the type
    assert_eq!(
        ctx.all_nodes_for_ctrl(controller)
            .filter(|n| ctx.has_marker(Marker::new_intern("input"), *n))
            .count(),
        3
    );
    let src_markers = ctx
        .all_nodes_for_ctrl(controller)
        .filter(|n| ctx.has_marker(Marker::new_intern("src"), *n))
        .collect::<Vec<_>>();
    // Return of identity marked as src
    assert_eq!(src_markers.len(), 1);
    // The sinks are marked via arguments
    assert_eq!(
        ctx.all_nodes_for_ctrl(controller)
            .filter(|n| ctx.has_marker(Marker::new_intern("sink"), *n))
            .count(),
        3
    );
    // The 3rd argument and the return of the controller.
    assert_eq!(
        ctx.all_nodes_for_ctrl(controller)
            .filter(|n| ctx.has_marker(Marker::new_intern("ctrl"), *n))
            .count(),
        2
    );
}

#[test]
fn test_influencees() -> Result<()> {
    let ctx = crate::test_utils::test_ctx();
    let ctrl_name = ctx.controller_by_name(Identifier::new_intern("influence"))?;
    let src_a = ctx.controller_argument(ctrl_name, 0).unwrap();
    let cond_sink = crate::test_utils::get_sink_node(&ctx, ctrl_name, "cond");
    let sink_callsite = crate::test_utils::get_callsite_node(&ctx, ctrl_name, "sink1");

    let influencees_data_control = ctx
        .influencees(dbg!(src_a), EdgeSelection::Both)
        .unique()
        .collect::<Vec<_>>();
    let influencees_data = ctx
        .influencees(src_a, EdgeSelection::Data)
        .unique()
        .collect::<Vec<_>>();

    assert!(
        overlaps(
            influencees_data_control.iter().copied(),
            cond_sink.iter_global_nodes()
        ),
        "input argument a influences cond via data"
    );
    assert!(
        overlaps(
            influencees_data_control.iter().copied(),
            sink_callsite.iter_global_nodes()
        ),
        "input argument a influences sink via control"
    );

    assert!(
        overlaps(
            influencees_data.iter().copied(),
            cond_sink.iter_global_nodes()
        ),
        "input argument a influences cond via data"
    );
    assert!(
        !overlaps(
            influencees_data.iter().copied(),
            sink_callsite.iter_global_nodes()
        ),
        "input argument a doesnt influence sink via data"
    );

    Ok(())
}

#[test]
fn test_influencers() -> Result<()> {
    let ctx = crate::test_utils::test_ctx();
    let ctrl_name = ctx.controller_by_name(Identifier::new_intern("influence"))?;
    let src_a = ctx.controller_argument(ctrl_name, 0).unwrap();
    let src_b = ctx.controller_argument(ctrl_name, 1).unwrap();
    let cond_sink = crate::test_utils::get_sink_node(&ctx, ctrl_name, "cond");
    let sink_callsite = crate::test_utils::get_callsite_node(&ctx, ctrl_name, "sink1");

    let influencers_data_control = ctx
        .influencers(dbg!(&sink_callsite), EdgeSelection::Both)
        .unique()
        .collect::<Vec<_>>();
    let influencers_data = ctx
        .influencers(&sink_callsite, EdgeSelection::Data)
        .unique()
        .collect::<Vec<_>>();

    assert!(
        influencers_data_control.contains(&src_a),
        "input argument a influences sink via data"
    );
    assert!(
        influencers_data_control.contains(&dbg!(src_b)),
        "input argument b influences sink via control"
    );
    assert!(
        overlaps(
            influencers_data_control.iter().copied(),
            dbg!(&cond_sink).iter_global_nodes()
        ),
        "cond_sink influences sink via control"
    );

    assert!(
        !influencers_data.contains(&src_a),
        "input argument a doesnt influences sink via data"
    );
    assert!(
        influencers_data.contains(&src_b),
        "input argument b influences sink via data"
    );
    assert!(
        !overlaps(
            influencers_data.iter().copied(),
            cond_sink.iter_global_nodes()
        ),
        "cond_sink doesnt influence sink via data"
    );

    Ok(())
}

#[test]
#[ignore = "Something is weird with the PDG construction here.
    See https://github.com/willcrichton/flowistry/issues/95"]
fn test_has_ctrl_influence() -> Result<()> {
    let ctx = crate::test_utils::test_ctx();
    let ctrl_name = ctx.controller_by_name(Identifier::new_intern("ctrl_influence"))?;
    let src_a = ctx.controller_argument(ctrl_name, 0).unwrap();
    let src_b = ctx.controller_argument(ctrl_name, 1).unwrap();
    let a_identity = crate::test_utils::get_callsite_or_datasink_node(&ctx, ctrl_name, "identity");
    let b_identity = crate::test_utils::get_callsite_or_datasink_node(&ctx, ctrl_name, "id");
    let validate =
        crate::test_utils::get_callsite_or_datasink_node(&ctx, ctrl_name, "validate_foo");
    let sink_cs = crate::test_utils::get_callsite_or_datasink_node(&ctx, ctrl_name, "sink1");

    assert!(
        ctx.has_ctrl_influence(src_a, &sink_cs),
        "src_a influences sink"
    );
    assert!(
        ctx.has_ctrl_influence(&dbg!(a_identity), dbg!(&sink_cs)),
        "a_prime influences sink"
    );
    assert!(
        ctx.has_ctrl_influence(&validate, &sink_cs),
        "validate_foo influences sink"
    );
    assert!(
        !ctx.has_ctrl_influence(src_b, &sink_cs),
        "src_b doesnt influence sink"
    );
    assert!(
        !ctx.has_ctrl_influence(&b_identity, &sink_cs),
        "b_prime doesnt influence sink"
    );

    Ok(())
}<|MERGE_RESOLUTION|>--- conflicted
+++ resolved
@@ -902,41 +902,26 @@
         };
         let mut ancestors = HashMap::new();
         let fg = edge_selection.filter_graph(&g.graph);
-<<<<<<< HEAD
-=======
         let mut found = false;
->>>>>>> e185902b
         'outer: for this in petgraph::visit::Bfs::new(&fg, self.local_node()).iter(&fg) {
             for next in fg.neighbors_directed(this, Outgoing) {
                 if next != this {
                     ancestors.entry(next).or_insert(this);
                 }
                 if next == to.local_node() {
-<<<<<<< HEAD
-=======
                     found = true;
->>>>>>> e185902b
                     break 'outer;
                 }
             }
         }
-<<<<<<< HEAD
-        Some(
-=======
         found.then(|| {
->>>>>>> e185902b
             std::iter::successors(Some(to.local_node()), |elem| {
                 let n = ancestors.get(elem).copied()?;
                 (n != self.local_node()).then_some(n)
             })
             .map(|n| GlobalNode::from_local_node(self.controller_id(), n))
-<<<<<<< HEAD
-            .collect(),
-        )
-=======
             .collect()
         })
->>>>>>> e185902b
     }
 }
 
