use std::{collections::HashSet, io::Write, process::exit, sync::Arc};

pub use paralegal_spdg::rustc_portable::{DefId, LocalDefId};
use paralegal_spdg::traverse::{generic_flows_to, EdgeSelection};
use paralegal_spdg::{
    CallString, DisplayNode, Endpoint, GlobalNode, HashMap, Identifier, InstructionKind,
    IntoIterGlobalNodes, Node as SPDGNode, NodeCluster, NodeInfo, ProgramDescription, SPDGImpl,
    SrcCodeSpan, TypeId, SPDG,
};

use anyhow::{anyhow, bail, ensure, Result};
use itertools::{Either, Itertools};
use petgraph::prelude::Bfs;
use petgraph::visit::{Control, DfsEvent, EdgeFiltered, EdgeRef, GraphBase, NodeIndexable, Walker};
use petgraph::Incoming;

use super::flows_to::CtrlFlowsTo;

use crate::Diagnostics;
use crate::{
    assert_warning,
    diagnostics::{CombinatorContext, DiagnosticsRecorder, HasDiagnosticsBase},
};

/// User-defined PDG markers.
pub type Marker = Identifier;

/// The type identifying a controller
pub type ControllerId = LocalDefId;
/// The type identifying a function that is used in call sites.
pub type FunctionId = DefId;

/// Identifier for a graph element that allows attaching a marker.
pub type MarkableId = GlobalNode;

type MarkerIndex = HashMap<Marker, MarkerTargets>;
type FlowsTo = HashMap<ControllerId, CtrlFlowsTo>;

/// Collection of entities a particular marker has been applied to
#[derive(Clone, Debug, Default)]
pub struct MarkerTargets {
    types: Vec<TypeId>,
    nodes: Vec<MarkableId>,
}

impl MarkerTargets {
    /// List of types marked with a particular marker
    pub fn types(&self) -> &[TypeId] {
        self.types.as_slice()
    }

    /// List of graph nodes marked with a particular marker
    pub fn nodes(&self) -> &[MarkableId] {
        self.nodes.as_slice()
    }
}

use petgraph::visit::{GraphRef, IntoNeighbors, Visitable};

fn bfs_iter<
    G: IntoNeighbors + GraphRef + Visitable<NodeId = SPDGNode, Map = <SPDGImpl as Visitable>::Map>,
>(
    g: G,
    controller_id: LocalDefId,
    start: impl IntoIterator<Item = SPDGNode>,
) -> impl Iterator<Item = GlobalNode> {
    let mut discovered = g.visit_map();
    let stack: std::collections::VecDeque<petgraph::prelude::NodeIndex> =
        start.into_iter().collect();
    for n in stack.iter() {
        petgraph::visit::VisitMap::visit(&mut discovered, *n);
    }
    let bfs = Bfs { stack, discovered };
    let walker_iter = Walker::iter(bfs, g);
    walker_iter.map(move |inner| GlobalNode::from_local_node(controller_id, inner))
}

/// Interface for defining policies.
///
/// Holds a PDG ([`Self::desc`]) and defines basic queries like
/// [`Self::all_nodes_for_ctrl`] and combinators such as
/// [`Self::always_happens_before`]. These should be composed into more complex
/// policies.
///
/// To communicate the results of your policies with the user you can emit
/// diagnostic messages. To communicate a policy failure use
/// [`error`](crate::Diagnostics::error) or the [`crate::assert_error`] macro. To
/// communicate suspicious circumstances that are not outright cause for failure
/// use [`warning`](crate::Diagnostics::warning) or [`assert_warning`]. For all
/// types of errors, including those with span information for a particular
/// node, see the [`crate::Diagnostics`] trait.
///
/// Note that these methods just queue the diagnostics messages. To emit them
/// (and potentially terminate the program if the policy does not hold) use
/// [`Self::emit_diagnostics`]. If you used
/// [`super::GraphLocation::with_context`] this will be done automatically for
/// you.
#[derive(Debug)]
pub struct Context {
    marker_to_ids: MarkerIndex,
    desc: ProgramDescription,
    flows_to: FlowsTo,
    pub(crate) diagnostics: DiagnosticsRecorder,
    name_map: HashMap<Identifier, Vec<DefId>>,
}

impl Context {
    /// Construct a [`Context`] from a [`ProgramDescription`].
    ///
    /// This also precomputes some data structures like an index over markers.
    pub fn new(desc: ProgramDescription) -> Self {
        let name_map = desc
            .def_info
            .iter()
            .map(|(k, v)| (v.name, *k))
            .into_group_map();
        Context {
            marker_to_ids: Self::build_index_on_markers(&desc),
            flows_to: Self::build_flows_to(&desc),
            desc,
            diagnostics: Default::default(),
            name_map,
        }
    }

    /// Find the call string that identifies the call site or statement at which
    /// this node is captured.
    pub fn associated_call_site(&self, node: GlobalNode) -> CallString {
        self.desc.controllers[&node.controller_id()]
            .node_info(node.local_node())
            .at
    }

    /// Find all controllers that bare this name.
    ///
    /// This function is intended for use in writing test cases. Actual policies
    /// should generally refrain from working with controller names, other than
    /// printing them in error messages or for debugging. Policies contingent on
    /// controller names are likely unsound.
    pub fn controllers_by_name(&self, name: Identifier) -> impl Iterator<Item = Endpoint> + '_ {
        self.desc
            .controllers
            .iter()
            .filter(move |(_n, g)| g.name == name)
            .map(|t| *t.0)
    }

    /// Find a singular controller with this name.
    ///
    /// This function should only be used in tests as the same caveats apply as
    /// in [`Self::controllers_by_name`].
    ///
    /// ### Returns `Err`
    ///
    /// If there is not *exactly* one controller of this name.
    pub fn controller_by_name(&self, name: Identifier) -> Result<Endpoint> {
        let all = self.controllers_by_name(name).collect::<Vec<_>>();
        match all.as_slice() {
            [one] => Ok(*one),
            [] => bail!("Found no controller named '{name}'"),
            many => bail!("Found more than one controller named '{name}': {many:?}"),
        }
    }

    /// Find a type, controller or function id by its name.
    ///
    /// Since many often share the same name this can fail with too many
    /// candidates. To handle such cases use [`Self::find_by_path`] or
    /// [`Self::find_all_by_name`].
    pub fn find_by_name(&self, name: impl AsRef<str>) -> Result<DefId> {
        let name = name.as_ref();
        match self.find_all_by_name(name)? {
            [one] => Ok(*one),
            [] => bail!("Impossible, group cannot be empty ({name})"),
            _other => bail!("Too many candidates for name '{name}'"),
        }
    }

    /// Find all types, controllers and functions with this name.
    pub fn find_all_by_name(&self, name: impl AsRef<str>) -> Result<&[DefId]> {
        let name = Identifier::new_intern(name.as_ref());
        self.name_map
            .get(&name)
            .ok_or_else(|| anyhow!("Did not know the name {name}"))
            .map(Vec::as_slice)
    }

    /// Find a type, controller or function with this path.
    pub fn find_by_path(&self, path: impl AsRef<[Identifier]>) -> Result<DefId> {
        let slc = path.as_ref();
        let (name, path) = slc
            .split_last()
            .ok_or_else(|| anyhow!("Path must be at least of length 1"))?;
        let matching = self
            .name_map
            .get(name)
            .ok_or_else(|| anyhow!("Did not know the name {name}"))?;
        for candidate in matching.iter() {
            if self
                .desc()
                .def_info
                .get(candidate)
                .ok_or_else(|| anyhow!("Impossible"))?
                .path
                == path
            {
                return Ok(*candidate);
            }
        }
        Err(anyhow!("Found no candidate matching the path."))
    }

    /// Dispatch and drain all queued diagnostics, aborts the program if any of
    /// them demand failure.
    pub fn emit_diagnostics_may_exit(&self, w: impl Write) -> Result<()> {
        if !self.diagnostics.emit(w)? {
            exit(1)
        }
        Ok(())
    }

    /// Dispatch and drain all queued diagnostics without aborting the program.
    pub fn emit_diagnostics(&self, w: impl Write) -> std::io::Result<bool> {
        self.diagnostics.emit(w)
    }

    /// Emit a warning if this marker was not found in the source code.
    pub fn report_marker_if_absent(&self, marker: Marker) {
        assert_warning!(
            *self,
            self.marker_to_ids.contains_key(&marker),
            format!("Marker {marker} is mentioned in the policy but not defined in source")
        )
    }

    fn build_index_on_markers(desc: &ProgramDescription) -> MarkerIndex {
        desc.controllers
            .iter()
            .flat_map(|(&ctrl_id, spdg)| {
                spdg.markers.iter().flat_map(move |(&inner, anns)| {
                    anns.iter().map(move |marker| {
                        (
                            *marker,
                            Either::Left(GlobalNode::from_local_node(ctrl_id, inner)),
                        )
                    })
                })
            })
            .chain(desc.type_info.iter().flat_map(|(k, v)| {
                v.markers
                    .iter()
                    .copied()
                    .zip(std::iter::repeat(Either::Right(*k)))
            }))
            .into_grouping_map()
            .fold(MarkerTargets::default(), |mut r, _k, v| {
                v.either(|node| r.nodes.push(node), |typ| r.types.push(typ));
                r
            })
    }

    fn build_flows_to(desc: &ProgramDescription) -> FlowsTo {
        desc.controllers
            .iter()
            .map(|(id, c)| (*id, CtrlFlowsTo::build(c)))
            .collect()
    }

    /// Returns whether a node flows to a node through the configured edge type.
    ///
    /// Nodes do not flow to themselves. CallArgument nodes do flow to their respective CallSites.
    ///
    /// If you use flows_to with [`EdgeSelection::Control`], you might want to consider using [`Context::has_ctrl_influence`], which additionally considers intermediate nodes which the src node has data flow to and has ctrl influence on the sink.
    pub fn flows_to(
        &self,
        src: impl IntoIterGlobalNodes,
        sink: impl IntoIterGlobalNodes,
        edge_type: EdgeSelection,
    ) -> bool {
        let cf_id = src.controller_id();
        if sink.controller_id() != cf_id {
            return false;
        }

        if edge_type.is_data() {
            let flows_to = &self.flows_to[&cf_id];
            src.iter_nodes().any(|src| {
                sink.iter_nodes()
                    .any(|sink| flows_to.data_flows_to[src.index()][sink.index()])
            })
        } else {
            generic_flows_to(
                src.iter_nodes(),
                edge_type,
                &self.desc.controllers[&cf_id],
                sink.iter_nodes(),
            )
        }
    }

    /// Find the node that represents the `index`th argument of the controller
    /// `ctrl_id`.
    ///
    /// ### Returns `None`
    ///
    /// If the controller with this id does not exist *or* the controller has
    /// fewer than `index` arguments.
    pub fn controller_argument(&self, ctrl_id: ControllerId, index: u32) -> Option<GlobalNode> {
        let ctrl = self.desc.controllers.get(&ctrl_id)?;
        let inner = *ctrl.arguments.get(index as usize)?;

        Some(GlobalNode::from_local_node(ctrl_id, inner))
    }

    /// Returns whether there is direct control flow influence from influencer to sink, or there is some node which is data-flow influenced by `influencer` and has direct control flow influence on `target`. Or as expressed in code:
    ///
    /// `some n where self.flows_to(influencer, n, EdgeSelection::Data) && self.flows_to(n, target, EdgeSelection::Control)`.
    pub fn has_ctrl_influence(
        &self,
        influencer: impl IntoIterGlobalNodes + Sized + Copy,
        target: impl IntoIterGlobalNodes + Sized + Copy,
    ) -> bool {
        self.flows_to(influencer, target, EdgeSelection::Control)
            || self
                .influencees(influencer, EdgeSelection::Data)
                .any(|inf| self.flows_to(inf, target, EdgeSelection::Control))
    }

    /// Returns iterator over all Nodes that influence the given sink Node.
    ///
    /// Does not return the input node. A CallSite sink will return all of the associated CallArgument nodes.
    pub fn influencers(
        &self,
        sink: impl IntoIterGlobalNodes + Sized,
        edge_type: EdgeSelection,
    ) -> impl Iterator<Item = GlobalNode> + '_ {
        use petgraph::visit::*;
        let cf_id = sink.controller_id();
        let nodes = sink.iter_nodes();

        let reversed_graph = Reversed(&self.desc.controllers[&cf_id].graph);

        match edge_type {
            EdgeSelection::Data => {
                let edges_filtered =
                    EdgeFiltered::from_fn(reversed_graph, |e| e.weight().is_data());
                bfs_iter(&edges_filtered, cf_id, nodes).collect::<Vec<_>>()
            }
            EdgeSelection::Control => {
                let edges_filtered =
                    EdgeFiltered::from_fn(reversed_graph, |e| e.weight().is_control());
                bfs_iter(&edges_filtered, cf_id, nodes).collect::<Vec<_>>()
            }
            EdgeSelection::Both => bfs_iter(reversed_graph, cf_id, nodes).collect::<Vec<_>>(),
        }
        .into_iter()
    }

    /// Returns iterator over all Nodes that are influenced by the given src Node.
    ///
    /// Does not return the input node. A CallArgument src will return the associated CallSite.
    pub fn influencees(
        &self,
        src: impl IntoIterGlobalNodes + Sized,
        edge_type: EdgeSelection,
    ) -> impl Iterator<Item = GlobalNode> + '_ {
        let cf_id = src.controller_id();

        let graph = &self.desc.controllers[&cf_id].graph;

        match edge_type {
            EdgeSelection::Data => src
                .iter_nodes()
                .flat_map(|src| {
                    self.flows_to[&cf_id].data_flows_to[src.index()]
                        .iter_ones()
                        .map(move |i| GlobalNode::unsafe_new(cf_id, i))
                })
                .collect::<Vec<_>>(),
            EdgeSelection::Both => bfs_iter(graph, cf_id, src.iter_nodes()).collect::<Vec<_>>(),
            EdgeSelection::Control => {
                let edges_filtered = EdgeFiltered::from_fn(graph, |e| e.weight().is_control());
                bfs_iter(&edges_filtered, cf_id, src.iter_nodes()).collect::<Vec<_>>()
            }
        }
        .into_iter()
    }

    /// Returns an iterator over all objects marked with `marker`.
    pub fn marked_nodes(&self, marker: Marker) -> impl Iterator<Item = GlobalNode> + '_ {
        self.report_marker_if_absent(marker);
        self.marker_to_ids
            .get(&marker)
            .into_iter()
            .flat_map(|t| &t.nodes)
            .copied()
    }

    /// Get the type(s) of a Node.
    pub fn get_node_types(&self, node: GlobalNode) -> &[DefId] {
        self.desc.controllers[&node.controller_id()]
            .type_assigns
            .get(&node.local_node())
            .map_or(&[], |v| v.0.as_slice())
    }

    /// Returns whether the given Node has the marker applied to it directly or via its type.
    pub fn has_marker(&self, marker: Marker, node: GlobalNode) -> bool {
        let Some(marked) = self.marker_to_ids.get(&marker) else {
            self.warning(format!("No marker named '{marker}' known"));
            return false;
        };
        marked.nodes.contains(&node)
            || self
                .get_node_types(node)
                .iter()
                .any(|t| marked.types.contains(t))
    }

    /// Returns all DataSources, DataSinks, and CallSites for a Controller as Nodes.
    pub fn all_nodes_for_ctrl(
        &self,
        ctrl_id: ControllerId,
    ) -> impl Iterator<Item = GlobalNode> + '_ {
        let ctrl = &self.desc.controllers[&ctrl_id];
        ctrl.graph
            .node_indices()
            .map(move |inner| GlobalNode::from_local_node(ctrl_id, inner))
    }

    /// Returns an iterator over the data sources within controller `c` that have type `t`.
    pub fn srcs_with_type(
        &self,
        ctrl_id: ControllerId,
        t: DefId,
    ) -> impl Iterator<Item = GlobalNode> + '_ {
        self.desc.controllers[&ctrl_id]
            .type_assigns
            .iter()
            .filter_map(move |(src, ids)| {
                ids.0
                    .contains(&t)
                    .then_some(GlobalNode::from_local_node(ctrl_id, *src))
            })
    }

    /// Returns an iterator over all nodes that do not have any influencers of the given edge_type.
    pub fn roots(
        &self,
        ctrl_id: ControllerId,
        _edge_type: EdgeSelection,
    ) -> impl Iterator<Item = GlobalNode> + '_ {
        let g = &self.desc.controllers[&ctrl_id].graph;
        g.externals(Incoming)
            .map(move |inner| GlobalNode::from_local_node(ctrl_id, inner))
    }

    /// Returns the input [`ProgramDescription`].
    pub fn desc(&self) -> &ProgramDescription {
        &self.desc
    }

    /// Returns all the type alias annotation for a given type
    pub fn otypes(&self, id: TypeId) -> &[TypeId] {
        self.desc()
            .type_info
            .get(&id)
            .map_or(&[], |info| info.otypes.as_slice())
    }

    /// Enforce that on every data flow path from the `starting_points` to `is_terminal` a
    /// node satisfying `is_checkpoint` is passed.
    ///
    /// Fails if `ctrl_id` on a provided starting point is not found.
    ///
    /// The return value contains some statistics information about the
    /// traversal. The property holds if [`AlwaysHappensBefore::holds`] is true.
    ///
    /// Note that `is_checkpoint` and `is_terminal` will be called many times
    /// and should thus be efficient computations. In addition they should
    /// always return the same result for the same input.
    pub fn always_happens_before(
        &self,
        starting_points: impl IntoIterator<Item = GlobalNode>,
        mut is_checkpoint: impl FnMut(GlobalNode) -> bool,
        mut is_terminal: impl FnMut(GlobalNode) -> bool,
    ) -> Result<AlwaysHappensBefore> {
        let mut reached = HashMap::new();
        let mut checkpointed = HashSet::new();

        let start_map = starting_points
            .into_iter()
            .map(|i| (i.controller_id(), i.local_node()))
            .into_group_map();

        for (ctrl_id, starts) in &start_map {
            let spdg = &self.desc.controllers[&ctrl_id];
            let g = &spdg.graph;
            let mut origin_map = vec![<SPDGImpl as GraphBase>::NodeId::end(); g.node_bound()];
            for s in starts {
                origin_map[s.index()] = *s;
            }
            petgraph::visit::depth_first_search(g, starts.iter().copied(), |event| match event {
                DfsEvent::TreeEdge(from, to) => {
                    origin_map[to.index()] = origin_map[from.index()];
                    Control::<()>::Continue
                }
                DfsEvent::Discover(inner, _) => {
                    let as_node = GlobalNode::from_local_node(*ctrl_id, inner);
                    if is_checkpoint(as_node) {
                        checkpointed.insert(as_node);
                        Control::<()>::Prune
                    } else if is_terminal(as_node) {
                        reached.insert(
                            as_node,
                            GlobalNode::from_local_node(*ctrl_id, origin_map[inner.index()]),
                        );
                        Control::Prune
                    } else {
                        Control::Continue
                    }
                }
                _ => Control::Continue,
            });
        }

        Ok(AlwaysHappensBefore {
            reached: reached.into_iter().collect(),
            checkpointed: checkpointed.into_iter().collect(),
            started_with: start_map.values().map(Vec::len).sum(),
        })
    }

    /// Return all types that are marked with `marker`
    pub fn marked_type(&self, marker: Marker) -> &[DefId] {
        self.report_marker_if_absent(marker);
        self.marker_to_ids
            .get(&marker)
            .map_or(&[], |i| i.types.as_slice())
    }

    /// Return an example pair for a flow from an source from `from` to a sink
    /// in `to` if any exist.
    pub fn any_flows(
        &self,
        from: &[GlobalNode],
        to: &[GlobalNode],
        edge_type: EdgeSelection,
    ) -> Option<(GlobalNode, GlobalNode)> {
        from.iter().find_map(|src| {
            to.iter().find_map(|sink| {
                self.flows_to(*src, *sink, edge_type)
                    .then_some((*src, *sink))
            })
        })
    }

    /// Iterate over all defined controllers
    pub fn all_controllers(&self) -> impl Iterator<Item = (ControllerId, &SPDG)> {
        self.desc().controllers.iter().map(|(k, v)| (*k, v))
    }

    /// Returns a DisplayDef for the given def_id
    pub fn describe_def(&self, def_id: DefId) -> DisplayDef {
        DisplayDef { ctx: self, def_id }
    }

    /// Returns a DisplayNode for the given Node
    pub fn describe_node(&self, node: GlobalNode) -> DisplayNode {
        DisplayNode::pretty(
            node.local_node(),
            &self.desc.controllers[&node.controller_id()],
        )
    }

    /// Return which data is being read from for the modification performed at
    /// this location
    pub fn inputs_of(&self, call_string: CallString) -> NodeCluster {
        let ctrl_id = call_string.root().function;
        NodeCluster::new(
            ctrl_id,
            self.desc.controllers[&ctrl_id]
                .graph
                .edge_references()
                .filter(|e| e.weight().at == call_string)
                .map(|e| e.source()),
        )
    }

    /// Return which data is being written to at this location
    pub fn outputs_of(&self, call_string: CallString) -> NodeCluster {
        let ctrl_id = call_string.root().function;
        NodeCluster::new(
            ctrl_id,
            self.desc.controllers[&ctrl_id]
                .graph
                .edge_references()
                .filter(|e| e.weight().at == call_string)
                .map(|e| e.target()),
        )
    }

    /// Retrieve metadata about a node.
    pub fn node_info(&self, node: GlobalNode) -> &NodeInfo {
        self.desc.controllers[&node.controller_id()].node_info(node.local_node())
    }

    /// Retrieve metadata about the instruction executed by a specific node.
    pub fn instruction_at_node(&self, node: GlobalNode) -> &InstructionKind {
        let node_info = self.node_info(node);
        &self.desc.instruction_info[&node_info.at.leaf()]
    }

    /// Return the immediate successors of this node
    pub fn successors(&self, node: GlobalNode) -> impl Iterator<Item = GlobalNode> + '_ {
        self.desc.controllers[&node.controller_id()]
            .graph
            .neighbors(node.local_node())
            .map(move |n| GlobalNode::from_local_node(node.controller_id(), n))
    }

    /// Return the immediate predecessors of this node
    pub fn predecessors(&self, node: GlobalNode) -> impl Iterator<Item = GlobalNode> + '_ {
        self.desc.controllers[&node.controller_id()]
            .graph
            .neighbors_directed(node.local_node(), petgraph::Direction::Incoming)
            .map(move |n| GlobalNode::from_local_node(node.controller_id(), n))
    }

    #[cfg(test)]
    pub fn nth_successors(
        &self,
        n: usize,
        src: impl IntoIterGlobalNodes + Sized,
    ) -> paralegal_spdg::NodeCluster {
        let mut start: Vec<_> = src.iter_nodes().collect();
        let ctrl = &self.desc.controllers[&src.controller_id()].graph;

        for _ in 0..n {
            start = start.into_iter().flat_map(|n| ctrl.neighbors(n)).collect();
        }
        NodeCluster::new(src.controller_id(), start)
    }

<<<<<<< HEAD
    pub fn get_location(&self, node: GlobalNode) -> Option<&CallSiteSpan> {
        let at = self.node_info(node).at;
        Some(&self.desc().instruction_info.get(&at.leaf())?.call_loc)
=======
    /// Get the span of a node
    pub fn get_location(&self, node: GlobalNode) -> &SrcCodeSpan {
        &self.node_info(node).span
>>>>>>> 9a2a2a5f
    }
}

/// Provide display trait for DefId in a Context.
pub struct DisplayDef<'a> {
    /// DefId to display.
    pub def_id: DefId,
    /// Context for the DefId.
    pub ctx: &'a Context,
}

impl<'a> std::fmt::Display for DisplayDef<'a> {
    fn fmt(&self, f: &mut std::fmt::Formatter<'_>) -> std::fmt::Result {
        use std::fmt::Write;
        let info = &self.ctx.desc().def_info[&self.def_id];
        f.write_str(info.kind.as_ref())?;
        f.write_str(" `")?;
        for segment in &info.path {
            f.write_str(segment.as_str())?;
            f.write_str("::")?;
        }
        f.write_str(info.name.as_str())?;
        f.write_char('`')
    }
}

/// Statistics about the result of running [`Context::always_happens_before`]
/// that are useful to understand how the property failed.
///
/// The [`std::fmt::Display`] implementation presents the information in human
/// readable form.
///
/// Note: Both the number of seen paths and the number of violation paths are
/// approximations. This is because the traversal terminates when it reaches a
/// node that was already seen. However it is guaranteed that if there
/// are any violating paths, then the number of reaching paths reported in this
/// struct is at least one (e.g. [`Self::holds`] is sound).
///
/// The stable API of this struct is [`Self::holds`], [`Self::assert_holds`] and
/// [`Self::is_vacuous`]. Otherwise the information in this struct and its
/// printed representations should be considered unstable and
/// for-human-eyes-only.
pub struct AlwaysHappensBefore {
    /// How many paths terminated at the end?
    reached: Vec<(GlobalNode, GlobalNode)>,
    /// How many paths lead to the checkpoints?
    checkpointed: Vec<GlobalNode>,
    /// How large was the set of initial nodes this traversal started with.
    started_with: usize,
}

impl std::fmt::Display for AlwaysHappensBefore {
    /// Format the results of this combinator, using the `def_info` to print
    /// readable names instead of ids
    fn fmt(&self, f: &mut std::fmt::Formatter<'_>) -> std::fmt::Result {
        write!(
            f,
            "{} paths reached the terminal, \
            {} paths reached the checkpoints, \
            started with {} nodes",
            self.reached.len(),
            self.checkpointed.len(),
            self.started_with,
        )
    }
}

lazy_static::lazy_static! {
    static ref ALWAYS_HAPPENS_BEFORE_NAME: Identifier = Identifier::new_intern("always_happens_before");
}

impl AlwaysHappensBefore {
    /// Check this property holds and report it as diagnostics in the context.
    ///
    /// Additionally reports if the property was vacuous or had no starting
    /// nodes.
    pub fn report(&self, ctx: Arc<dyn HasDiagnosticsBase>) {
        let ctx = CombinatorContext::new(*ALWAYS_HAPPENS_BEFORE_NAME, ctx);
        assert_warning!(ctx, self.started_with != 0, "Started with 0 nodes.");
        assert_warning!(ctx, !self.is_vacuous(), "Is vacuously true.");
        if !self.holds() {
            for &(reached, from) in &self.reached {
<<<<<<< HEAD
                ctx.print_node_error(reached, "Reached this terminal")
                    .unwrap();
                ctx.print_node_note(from, "Started from this node").unwrap();
=======
                ctx.struct_node_error(reached, "Reached this terminal")
                    .with_node_note(from, "Started from this node")
                    .emit();
>>>>>>> 9a2a2a5f
            }
        }
    }

    /// Returns `true` if the property that created these statistics holds.
    pub fn holds(&self) -> bool {
        self.reached.is_empty()
    }

    /// Fails if [`Self::holds`] is false.
    pub fn assert_holds(&self) -> Result<()> {
        ensure!(
            self.holds(),
            "AlwaysHappensBefore failed: found {} violating paths",
            self.reached.len()
        );
        Ok(())
    }

    /// `true` if this policy applied to no paths. E.g. either no starting nodes
    /// or no path from them can reach the terminal or the checkpoints (the
    /// graphs are disjoined).
    pub fn is_vacuous(&self) -> bool {
        self.checkpointed.is_empty() && self.reached.is_empty()
    }
}

#[cfg(test)]
fn overlaps<T: Eq + std::hash::Hash>(
    one: impl IntoIterator<Item = T>,
    other: impl IntoIterator<Item = T>,
) -> bool {
    let target = one.into_iter().collect::<HashSet<_>>();
    other.into_iter().any(|n| target.contains(&n))
}

#[test]
fn test_context() {
    let ctx = crate::test_utils::test_ctx();
    assert!(ctx
        .marked_type(Marker::new_intern("input"))
        .iter()
        .any(|id| ctx
            .desc
            .def_info
            .get(id)
            .map_or(false, |info| info.name.as_str().starts_with("Foo"))));

    let controller = ctx
        .controller_by_name(Identifier::new_intern("controller"))
        .unwrap();

    // The two Foo inputs are marked as input via the type, input and output of identity also marked via the type
    assert_eq!(
        ctx.all_nodes_for_ctrl(controller)
            .filter(|n| ctx.has_marker(Marker::new_intern("input"), *n))
            .count(),
        3
    );
    // Return of identity marked as src
    assert_eq!(
        ctx.all_nodes_for_ctrl(controller)
            .filter(|n| ctx.has_marker(Marker::new_intern("src"), *n))
            .count(),
        1
    );
    // The sinks are marked via arguments
    assert_eq!(
        ctx.all_nodes_for_ctrl(controller)
            .filter(|n| ctx.has_marker(Marker::new_intern("sink"), *n))
            .count(),
        3
    );
    // The 3rd argument and the return of the controller.
    assert_eq!(
        ctx.all_nodes_for_ctrl(controller)
            .filter(|n| ctx.has_marker(Marker::new_intern("ctrl"), *n))
            .count(),
        2
    );
}

#[test]
#[ignore = "Something is weird with the PDG construction here.
    See https://github.com/willcrichton/flowistry/issues/95"]
fn test_happens_before() -> Result<()> {
    use std::fs::File;
    let ctx = crate::test_utils::test_ctx();

    let start_marker = Identifier::new_intern("start");
    let bless_marker = Identifier::new_intern("bless");

    let ctrl_name = ctx.controller_by_name(Identifier::new_intern("happens_before_pass"))?;
    let ctrl = &ctx.desc.controllers[&ctrl_name];
    let f = File::create("graph.gv")?;
    ctrl.dump_dot(f)?;

    let Some(ret) = ctrl.return_ else {
        unreachable!("No return found")
    };

    let is_terminal = |end: GlobalNode| -> bool {
        assert_eq!(end.controller_id(), ctrl_name);
        ret == end.local_node()
    };
    let start = ctx
        .all_nodes_for_ctrl(ctrl_name)
        .filter(|n| ctx.has_marker(start_marker, *n))
        .collect::<Vec<_>>();

    let pass = ctx.always_happens_before(
        start,
        |checkpoint| ctx.has_marker(bless_marker, checkpoint),
        is_terminal,
    )?;

    ensure!(pass.holds(), "{pass}");
    ensure!(!pass.is_vacuous(), "{pass}");

    let ctrl_name = ctx.controller_by_name(Identifier::new_intern("happens_before_fail"))?;

    let fail = ctx.always_happens_before(
        ctx.all_nodes_for_ctrl(ctrl_name)
            .filter(|n| ctx.has_marker(start_marker, *n)),
        |check| ctx.has_marker(bless_marker, check),
        is_terminal,
    )?;

    ensure!(!fail.holds());
    ensure!(!fail.is_vacuous());

    Ok(())
}

#[test]
fn test_influencees() -> Result<()> {
    let ctx = crate::test_utils::test_ctx();
    let ctrl_name = ctx.controller_by_name(Identifier::new_intern("influence"))?;
    let src_a = ctx.controller_argument(ctrl_name, 0).unwrap();
    let cond_sink = crate::test_utils::get_sink_node(&ctx, ctrl_name, "cond");
    let sink_callsite = crate::test_utils::get_callsite_node(&ctx, ctrl_name, "sink1");

    let influencees_data_control = ctx
        .influencees(dbg!(src_a), EdgeSelection::Both)
        .unique()
        .collect::<Vec<_>>();
    let influencees_data = ctx
        .influencees(src_a, EdgeSelection::Data)
        .unique()
        .collect::<Vec<_>>();

    assert!(
        overlaps(
            influencees_data_control.iter().copied(),
            cond_sink.iter_global_nodes()
        ),
        "input argument a influences cond via data"
    );
    assert!(
        overlaps(
            influencees_data_control.iter().copied(),
            sink_callsite.iter_global_nodes()
        ),
        "input argument a influences sink via control"
    );

    assert!(
        overlaps(
            influencees_data.iter().copied(),
            cond_sink.iter_global_nodes()
        ),
        "input argument a influences cond via data"
    );
    assert!(
        !overlaps(
            influencees_data.iter().copied(),
            sink_callsite.iter_global_nodes()
        ),
        "input argument a doesnt influence sink via data"
    );

    Ok(())
}

#[test]
fn test_influencers() -> Result<()> {
    let ctx = crate::test_utils::test_ctx();
    let ctrl_name = ctx.controller_by_name(Identifier::new_intern("influence"))?;
    let src_a = ctx.controller_argument(ctrl_name, 0).unwrap();
    let src_b = ctx.controller_argument(ctrl_name, 1).unwrap();
    let cond_sink = crate::test_utils::get_sink_node(&ctx, ctrl_name, "cond");
    let sink_callsite = crate::test_utils::get_callsite_node(&ctx, ctrl_name, "sink1");

    let influencers_data_control = ctx
        .influencers(dbg!(&sink_callsite), EdgeSelection::Both)
        .unique()
        .collect::<Vec<_>>();
    let influencers_data = ctx
        .influencers(&sink_callsite, EdgeSelection::Data)
        .unique()
        .collect::<Vec<_>>();

    assert!(
        influencers_data_control.contains(&src_a),
        "input argument a influences sink via data"
    );
    assert!(
        influencers_data_control.contains(&dbg!(src_b)),
        "input argument b influences sink via control"
    );
    assert!(
        overlaps(
            influencers_data_control.iter().copied(),
            dbg!(&cond_sink).iter_global_nodes()
        ),
        "cond_sink influences sink via control"
    );

    assert!(
        !influencers_data.contains(&src_a),
        "input argument a doesnt influences sink via data"
    );
    assert!(
        influencers_data.contains(&src_b),
        "input argument b influences sink via data"
    );
    assert!(
        !overlaps(
            influencers_data.iter().copied(),
            cond_sink.iter_global_nodes()
        ),
        "cond_sink doesnt influence sink via data"
    );

    Ok(())
}

#[test]
#[ignore = "Something is weird with the PDG construction here.
    See https://github.com/willcrichton/flowistry/issues/95"]
fn test_has_ctrl_influence() -> Result<()> {
    let ctx = crate::test_utils::test_ctx();
    let ctrl_name = ctx.controller_by_name(Identifier::new_intern("ctrl_influence"))?;
    let src_a = ctx.controller_argument(ctrl_name, 0).unwrap();
    let src_b = ctx.controller_argument(ctrl_name, 1).unwrap();
    let a_identity = crate::test_utils::get_callsite_or_datasink_node(&ctx, ctrl_name, "identity");
    let b_identity = crate::test_utils::get_callsite_or_datasink_node(&ctx, ctrl_name, "id");
    let validate =
        crate::test_utils::get_callsite_or_datasink_node(&ctx, ctrl_name, "validate_foo");
    let sink_cs = crate::test_utils::get_callsite_or_datasink_node(&ctx, ctrl_name, "sink1");

    assert!(
        ctx.has_ctrl_influence(src_a, &sink_cs),
        "src_a influences sink"
    );
    assert!(
        ctx.has_ctrl_influence(&dbg!(a_identity), dbg!(&sink_cs)),
        "a_prime influences sink"
    );
    assert!(
        ctx.has_ctrl_influence(&validate, &sink_cs),
        "validate_foo influences sink"
    );
    assert!(
        !ctx.has_ctrl_influence(src_b, &sink_cs),
        "src_b doesnt influence sink"
    );
    assert!(
        !ctx.has_ctrl_influence(&b_identity, &sink_cs),
        "b_prime doesnt influence sink"
    );

    Ok(())
}<|MERGE_RESOLUTION|>--- conflicted
+++ resolved
@@ -642,15 +642,9 @@
         NodeCluster::new(src.controller_id(), start)
     }
 
-<<<<<<< HEAD
-    pub fn get_location(&self, node: GlobalNode) -> Option<&CallSiteSpan> {
-        let at = self.node_info(node).at;
-        Some(&self.desc().instruction_info.get(&at.leaf())?.call_loc)
-=======
     /// Get the span of a node
     pub fn get_location(&self, node: GlobalNode) -> &SrcCodeSpan {
         &self.node_info(node).span
->>>>>>> 9a2a2a5f
     }
 }
 
@@ -733,15 +727,9 @@
         assert_warning!(ctx, !self.is_vacuous(), "Is vacuously true.");
         if !self.holds() {
             for &(reached, from) in &self.reached {
-<<<<<<< HEAD
-                ctx.print_node_error(reached, "Reached this terminal")
-                    .unwrap();
-                ctx.print_node_note(from, "Started from this node").unwrap();
-=======
                 ctx.struct_node_error(reached, "Reached this terminal")
                     .with_node_note(from, "Started from this node")
                     .emit();
->>>>>>> 9a2a2a5f
             }
         }
     }
