use std::{io::Write, iter::empty, process::exit, sync::Arc};

use paralegal_spdg::{
    global_location::GlobalLocation, Annotation, CallSite, CallSiteOrDataSink, Ctrl, DataSink,
    DataSource, DefKind, HashMap, HashSet, Identifier, MarkerAnnotation, MarkerRefinement,
    ProgramDescription,
};

pub use paralegal_spdg::rustc_portable::DefId;

use anyhow::{anyhow, bail, ensure, Result};
use indexical::ToIndex;
use itertools::Itertools;

use super::flows_to::CtrlFlowsTo;

use crate::{
    assert_error, assert_warning,
    diagnostics::{CombinatorContext, DiagnosticsRecorder, HasDiagnosticsBase},
    flows_to::DataAndControlInfluencees,
};

/// User-defined PDG markers.
pub type Marker = Identifier;

/// The type identifying a controller
pub type ControllerId = DefId;
/// The type identifying a function that is used in call sites.
pub type FunctionId = DefId;

type MarkerIndex = HashMap<Marker, Vec<(DefId, MarkerRefinement)>>;
type FlowsTo = HashMap<ControllerId, CtrlFlowsTo>;

/// Enum for identifying an edge type (data, control or both)
#[derive(Clone, Copy)]
pub enum EdgeType {
    /// Only consider dataflow edges
    Data,
    /// Only consider control flow edges
    Control,
    /// Consider both types of edges
    DataAndControl,
}

/// Data type representing nodes in the SPDG for a particular controller.
#[derive(Clone, Copy, PartialEq, Eq, Hash, Debug)]
pub struct Node {
    /// ControllerId of the node.
    pub ctrl_id: ControllerId,
    /// The data of the node.
    pub typ: NodeType,
}

impl Node {
    /// Transform a Node into the associated Node with typ [`NodeType::CallSite`]
    pub fn associated_call_site(self) -> Option<Node> {
        self.typ.as_call_site().map(|cs| Node {
            ctrl_id: self.ctrl_id,
            typ: NodeType::CallSite(cs),
        })
    }
}

/// Enum identifying the different types of nodes in the SPDG
#[derive(Clone, Copy, PartialEq, Eq, Hash, Debug)]
pub enum NodeType {
    /// Corresponds to [`DataSource::Argument`].
<<<<<<< HEAD
    ControllerArgument(DataSource),
=======
    ControllerArgument(usize),
>>>>>>> 27a4b9a0

    /// Corresponds to a [`CallSite`] or [`DataSource::FunctionCall`].
    CallSite(CallSite),

    /// Corresponds to a [`DataSink::Argument`].
    CallArgument(DataSink),

    /// Corresponds to a [`DataSink::Return`].
<<<<<<< HEAD
    Return(DataSink),
=======
    Return,
>>>>>>> 27a4b9a0
}

impl From<CallSite> for NodeType {
    fn from(cs: CallSite) -> Self {
        NodeType::CallSite(cs)
    }
}

impl From<DataSink> for NodeType {
    fn from(ds: DataSink) -> Self {
        match ds {
            DataSink::Argument { .. } => NodeType::CallArgument(ds),
            DataSink::Return => NodeType::Return,
        }
    }
}

impl From<CallSiteOrDataSink> for NodeType {
    fn from(x: CallSiteOrDataSink) -> Self {
        match x {
            CallSiteOrDataSink::CallSite(cs) => cs.into(),
            CallSiteOrDataSink::DataSink(ds) => ds.into(),
        }
    }
}

impl From<DataSource> for NodeType {
    fn from(ds: DataSource) -> Self {
        match ds {
            DataSource::FunctionCall(cs) => NodeType::CallSite(cs),
            DataSource::Argument(i) => NodeType::ControllerArgument(i),
        }
    }
}

impl NodeType {
    /// Transform a NodeType into it's corresponding CallSite - only works for CallSites and CallArguments.
    pub fn as_call_site(self) -> Option<CallSite> {
        match self {
            NodeType::ControllerArgument(_) => None,
            NodeType::CallSite(cs) => Some(cs),
            NodeType::CallArgument(ds) => match ds {
                DataSink::Argument { function, .. } => Some(function),
                DataSink::Return => None,
            },
            NodeType::Return => None,
        }
    }

    /// Transform a NodeType into it's corresponding DataSink - only works for CallArgs and Returns.
    pub fn as_data_sink(self) -> Option<DataSink> {
        match self {
            NodeType::ControllerArgument(_) => None,
            NodeType::CallSite(_) => None,
            NodeType::CallArgument(ds) => Some(ds),
            NodeType::Return => Some(DataSink::Return),
        }
    }

    /// Transform a NodeType into it's corresponding owned CallSiteOrDataSink - only works for CallSites, CallArgs and Returns. Clones the underlying data.
    pub fn as_call_site_or_data_sink(self) -> Option<CallSiteOrDataSink> {
        match self {
            NodeType::ControllerArgument(_) => None,
            NodeType::CallSite(cs) => Some(cs.into()),
            NodeType::CallArgument(ds) => Some(ds.into()),
            NodeType::Return => Some(DataSink::Return.into()),
        }
    }

    /// Transform a NodeType into it's corresponding owned DataSource - only works for CtrlArgs, CallSites, and CallArguments. Clones underlying data.
    pub fn as_data_source(self) -> Option<DataSource> {
        match self {
            NodeType::ControllerArgument(i) => Some(DataSource::Argument(i)),
            NodeType::CallSite(cs) => Some(DataSource::FunctionCall(cs)),
            NodeType::CallArgument(ds) => match ds {
                DataSink::Argument { function, .. } => Some(DataSource::FunctionCall(function)),
                DataSink::Return => None,
            },
            NodeType::Return => None,
        }
    }
}

/// Interface for defining policies.
///
/// Holds a PDG ([`Self::desc`]) and defines basic queries like
/// [`Self::all_nodes_for_ctrl`] and combinators such as
/// [`Self::always_happens_before`]. These should be composed into more complex
/// policies.
///
/// To communicate the results of your policies with the user you can emit
/// diagnostic messages. To communicate a policy failure use
/// [`error`](crate::Diagnostics::error) or the [`assert_error`] macro. To
/// communicate suspicious circumstances that are not outright cause for failure
/// use [`warning`](crate::Diagnostics::error) or [`assert_warning`].
///
/// Note that these methods just queue the diagnostics messages. To emit them
/// (and potentially terminate the program if the policy does not hold) use
/// [`Self::emit_diagnostics`]. If you used
/// [`super::GraphLocation::with_context`] this will be done automatically for
/// you.
#[derive(Debug)]
pub struct Context {
    marker_to_ids: MarkerIndex,
    desc: ProgramDescription,
    flows_to: FlowsTo,
    pub(crate) diagnostics: DiagnosticsRecorder,
    name_map: HashMap<Identifier, Vec<DefId>>,
}

impl Context {
    /// Construct a [`Context`] from a [`ProgramDescription`].
    ///
    /// This also precomputes some data structures like an index over markers.
    pub fn new(desc: ProgramDescription) -> Self {
        let name_map = desc
            .def_info
            .iter()
            .map(|(k, v)| (v.name, *k))
            .into_group_map();
        Context {
            marker_to_ids: Self::build_index_on_markers(&desc),
            flows_to: Self::build_flows_to(&desc),
            desc,
            diagnostics: Default::default(),
            name_map,
        }
    }

    /// Find a type, controller or function id by its name.
    ///
    /// Since many often share the same name this can fail with too many
    /// candidates. To handle such cases use [`Self::find_by_path`] or
    /// [`Self::find_all_by_name`].
    pub fn find_by_name(&self, name: impl AsRef<str>) -> Result<DefId> {
        let name = name.as_ref();
        match self.find_all_by_name(name)? {
            [one] => Ok(*one),
            [] => bail!("Impossible, group cannot be empty ({name})"),
            _other => bail!("Too many candidates for name '{name}'"),
        }
    }

    /// Find all types, controllers and functions with this name.
    pub fn find_all_by_name(&self, name: impl AsRef<str>) -> Result<&[DefId]> {
        let name = Identifier::new_intern(name.as_ref());
        self.name_map
            .get(&name)
            .ok_or_else(|| anyhow!("Did not know the name {name}"))
            .map(Vec::as_slice)
    }

    /// Find a type, controller or function with this path.
    pub fn find_by_path(&self, path: impl AsRef<[Identifier]>) -> Result<DefId> {
        let slc = path.as_ref();
        let (name, path) = slc
            .split_last()
            .ok_or_else(|| anyhow!("Path must be at least of length 1"))?;
        let matching = self
            .name_map
            .get(name)
            .ok_or_else(|| anyhow!("Did not know the name {name}"))?;
        for candidate in matching.iter() {
            if self
                .desc()
                .def_info
                .get(candidate)
                .ok_or_else(|| anyhow!("Impossible"))?
                .path
                == path
            {
                return Ok(*candidate);
            }
        }
        Err(anyhow!("Found no candidate matching the path."))
    }

    /// Dispatch and drain all queued diagnostics, aborts the program if any of
    /// them demand failure.
    pub fn emit_diagnostics_may_exit(&self, w: impl Write) -> Result<()> {
        if !self.diagnostics.emit(w)? {
            exit(1)
        }
        Ok(())
    }

    /// Dispatch and drain all queued diagnostics without aborting the program.
    pub fn emit_diagnostics(&self, w: impl Write) -> std::io::Result<bool> {
        self.diagnostics.emit(w)
    }

    /// Emit a warning if this marker was not found in the source code.
    pub fn report_marker_if_absent(&self, marker: Marker) {
        assert_warning!(
            *self,
            self.marker_to_ids.contains_key(&marker),
            format!("Marker {marker} is mentioned in the policy but not defined in source")
        )
    }

    fn build_index_on_markers(desc: &ProgramDescription) -> MarkerIndex {
        desc.annotations
            .iter()
            .flat_map(|(id, (annots, _))| {
                annots.iter().filter_map(move |annot| match annot {
                    Annotation::Marker(MarkerAnnotation { marker, refinement }) => {
                        Some((*marker, (*id, refinement.clone())))
                    }
                    _ => None,
                })
            })
            .into_group_map()
    }

    fn build_flows_to(desc: &ProgramDescription) -> FlowsTo {
        desc.controllers
            .iter()
            .map(|(id, c)| (*id, CtrlFlowsTo::build(c)))
            .collect()
    }

    /// Returns whether a node flows to a node through the configured edge type.
    ///
    /// Nodes do not flow to themselves. CallArgument nodes do flow to their respective CallSites.
    ///
    /// If you use flows_to with [`EdgeType::Control`], you might want to consider using [`Context::has_ctrl_influence`], which additionally considers intermediate nodes which the src node has data flow to and has ctrl influence on the sink.
    pub fn flows_to(&self, src: Node, sink: Node, edge_type: EdgeType) -> bool {
        if src.ctrl_id != sink.ctrl_id {
            return false;
        }

        // Special case if src is a CallArgument and sink is a CallSite, flows_to is true if they are on the same CallSite.
        if matches!(
            (edge_type, src.typ, sink.typ),
            (EdgeType::Data | EdgeType::DataAndControl,
                NodeType::CallArgument(DataSink::Argument { function, .. }),
                NodeType::CallSite(cs)) if function == cs)
        {
            return true;
        }

        let cf_id = &src.ctrl_id;
        let Some(src_datasource) = src.typ.as_data_source() else {
			return false
		  };
        let Some(sink_cs_or_ds) = sink.typ.as_call_site_or_data_sink() else {
			return false
		  };

        match edge_type {
            EdgeType::Data => self.flows_to[cf_id]
                .data_flows_to
                .row_set(&src_datasource.to_index(&self.flows_to[cf_id].sources))
                .contains(sink_cs_or_ds),
            EdgeType::DataAndControl => DataAndControlInfluencees::new(
                src_datasource,
                &self.desc.controllers[cf_id],
                &self.flows_to[cf_id],
            )
            .contains(&sink_cs_or_ds),
            EdgeType::Control => {
                let cs = match sink.typ.as_call_site() {
                    Some(cs) => cs,
                    None => return false,
                };

                match self.desc.controllers[cf_id].ctrl_flow.get(&src_datasource) {
                    Some(callsites) => callsites.iter().contains(&cs),
                    None => false,
                }
            }
        }
    }

    /// Returns whether there is direct control flow influence from influencer to sink, or there is some node which is data-flow influenced by `influencer` and has direct control flow influence on `target`. Or as expressed in code:
    ///
    /// `some n where self.flows_to(influencer, n, EdgeType::Data) && self.flows_to(n, target, Edgetype::Control)`.
    pub fn has_ctrl_influence(&self, influencer: Node, target: Node) -> bool {
        let Some(tcs) = target.associated_call_site() else {
				return false;
			};

        self.flows_to(influencer, tcs, EdgeType::Control)
            || self
                .influencees(influencer, EdgeType::Data)
                .any(|inf| self.flows_to(inf, tcs, EdgeType::Control))
    }

    /// Returns iterator over all Nodes that influence the given sink Node.
    ///
    /// Does not return the input node. A CallSite sink will return all of the associated CallArgument nodes.
    pub fn influencers<'a>(
        &'a self,
        sink: Node,
        edge_type: EdgeType,
    ) -> Box<dyn Iterator<Item = Node> + 'a> {
        let cf_id = sink.ctrl_id;
        let Some(sink_cs_or_ds) = sink.typ.as_call_site_or_data_sink() else {
			return Box::new(empty());
		};

        let controller_flow = &self.flows_to[&sink.ctrl_id];

        let callargs_for_callsite = move |cs: CallSite| {
            controller_flow
                .callsites_to_callargs
                .row_set(
                    &controller_flow
                        .sinks
                        .index(&CallSiteOrDataSink::CallSite(cs)),
                )
                .iter()
                .map(move |ca| Node {
                    ctrl_id: sink.ctrl_id,
                    typ: ca.clone().into(),
                })
        };

<<<<<<< HEAD
        let get_influencers = |influencer_srcs: Box<dyn Iterator<Item = &'a DataSource>>| {
            let influencers = influencer_srcs.flat_map(move |src| {
                // We definitely are influenced by the node itself.
                let mut nodes = vec![Node {
                    ctrl_id: sink.ctrl_id,
                    typ: src.into(),
                }];
=======
        let get_influencers = |flow: &'a BitvecArcIndexMatrix<
            DataSourceIndex,
            CallSiteOrDataSink,
        >| {
            let influencers = flow
                .rows()
                .filter_map(move |(src, row_set)| row_set.contains(&sink_cs_or_ds).then_some(src))
                .flat_map(move |idx| {
                    let ds = self.flows_to[&sink.ctrl_id].sources.value(*idx);
                    // We definitely are influenced by the node itself.
                    let mut nodes = vec![Node {
                        ctrl_id: sink.ctrl_id,
                        typ: ds.clone().into(),
                    }];

                    // If the node is a CallSite and has any CallArguments, we are influenced by those as well.
                    if let DataSource::FunctionCall(cs) = controller_flow.sources.value(*idx) {
                        nodes.extend(callargs_for_callsite(*cs))
                    }
>>>>>>> 27a4b9a0

                // If the node is a CallSite and has any CallArguments, we are influenced by those as well.
                if let DataSource::FunctionCall(cs) = src {
                    nodes.extend(callargs_for_callsite(cs))
                }

                nodes
            });

            // Special case if sink is a callsite, the callargs are also influencers
            let cs_args = if let NodeType::CallSite(cs) = sink.typ {
                Some(callargs_for_callsite(cs))
            } else {
                None
            };
            Box::new(influencers.chain(cs_args.into_iter().flatten()))
        };

        match edge_type {
            EdgeType::Data => get_influencers(Box::new(
                self.flows_to[&cf_id]
                    .data_flows_to
                    .rows()
                    .filter_map(move |(src, row_set)| {
                        row_set.contains(&sink_cs_or_ds).then_some(src)
                    })
                    .map(move |idx| self.flows_to[&cf_id].sources.value(*idx)),
            )),
            EdgeType::DataAndControl => get_influencers(Box::new(
                self.desc().controllers[&cf_id]
                    .all_sources()
                    .filter(move |src| {
                        DataAndControlInfluencees::new(
                            (*src).clone(),
                            &self.desc.controllers[&cf_id],
                            &self.flows_to[&cf_id],
                        )
                        .contains(&sink_cs_or_ds)
                    }),
            )),
            EdgeType::Control => {
                let Some(cs) = sink.typ.as_call_site() else {
					return Box::new(empty());
				};
                Box::new(
                    self.desc.controllers[&cf_id]
                        .ctrl_flow
                        .iter()
                        .filter_map(move |(src, sinks)| {
<<<<<<< HEAD
                            sinks.contains(cs).then_some(Node {
                                ctrl_id: cf_id,
                                typ: src.into(),
=======
                            sinks.contains(&cs).then_some(Node {
                                ctrl_id: sink.ctrl_id,
                                typ: src.clone().into(),
>>>>>>> 27a4b9a0
                            })
                        })
                        .flat_map(move |n| {
                            let mut nodes = vec![n];

                            // If the node is a CallSite and has any CallArguments, we are influenced by those as well.
                            if let Some(cs) = n.typ.as_call_site() {
                                nodes.extend(callargs_for_callsite(cs))
                            }

                            nodes
                        }),
                )
            }
        }
    }

    /// Returns iterator over all Nodes that are influenced by the given src Node.
    ///
    /// Does not return the input node. A CallArgument src will return the associated CallSite.
    pub fn influencees<'a>(
        &'a self,
        src: Node,
        edge_type: EdgeType,
    ) -> Box<dyn Iterator<Item = Node> + 'a> {
        let cf_id = src.ctrl_id;
        let Some(src_datasource) = src.typ.as_data_source() else {
			return Box::new(empty());
		};

<<<<<<< HEAD
        let get_influencees = |influencee_sinks: Box<
            dyn Iterator<Item = &'a CallSiteOrDataSink>,
        >| {
            let influencees = influencee_sinks.flat_map(move |cs_ds| {
                // We definitely influence to the node itself.
                let mut nodes = vec![Node {
                    ctrl_id: src.ctrl_id,
                    typ: cs_ds.into(),
                }];
                // If the node is a DataSink::Argument, we influence it's corresponding CallSite as well.
                if let CallSiteOrDataSink::DataSink(DataSink::Argument { function: f, .. }) = cs_ds
                {
                    nodes.push(Node {
                        ctrl_id: src.ctrl_id,
                        typ: f.into(),
                    })
                }
                nodes
            });

            // Special case if sink is callarg, callsite is also an influencer
            let arg_cs =
                if let NodeType::CallArgument(DataSink::Argument { function, .. }) = src.typ {
                    Some(Node {
                        ctrl_id: src.ctrl_id,
                        typ: function.into(),
                    })
                } else {
                    None
                };
            Box::new(influencees.chain(arg_cs.into_iter()))
        };
=======
        let get_influencees =
            |flow: &'a BitvecArcIndexMatrix<DataSourceIndex, CallSiteOrDataSink>| {
                let influencees = flow
                    .row_set(
                        &src_datasource
                            .clone()
                            .to_index(&self.flows_to[cf_id].sources),
                    )
                    .iter()
                    .flat_map(move |cs_ds| {
                        // We definitely influence to the node itself.
                        let mut nodes = vec![Node {
                            ctrl_id: src.ctrl_id,
                            typ: cs_ds.clone().into(),
                        }];
                        // If the node is a DataSink::Argument, we influence it's corresponding CallSite as well.
                        if let CallSiteOrDataSink::DataSink(DataSink::Argument {
                            function: f,
                            ..
                        }) = cs_ds
                        {
                            nodes.push(Node {
                                ctrl_id: src.ctrl_id,
                                typ: (*f).into(),
                            })
                        }
                        nodes
                    });

                // Special case if sink is callarg, callsite is also an influencer
                let arg_cs =
                    if let NodeType::CallArgument(DataSink::Argument { function, .. }) = src.typ {
                        Some(Node {
                            ctrl_id: src.ctrl_id,
                            typ: function.into(),
                        })
                    } else {
                        None
                    };
                Box::new(influencees.chain(arg_cs.into_iter()))
            };
>>>>>>> 27a4b9a0

        match edge_type {
            EdgeType::Data => get_influencees(Box::new(
                self.flows_to[&cf_id]
                    .data_flows_to
                    .row_set(&src_datasource.to_index(&self.flows_to[&cf_id].sources))
                    .iter(),
            )),
            EdgeType::DataAndControl => get_influencees(Box::new(DataAndControlInfluencees::new(
                src_datasource,
                &self.desc.controllers[&cf_id],
                &self.flows_to[&cf_id],
            ))),
            EdgeType::Control => {
                match self.desc.controllers[&cf_id].ctrl_flow.get(&src_datasource) {
                    Some(callsites) => Box::new(callsites.iter().map(move |cs| Node {
<<<<<<< HEAD
                        ctrl_id: cf_id,
                        typ: cs.into(),
=======
                        ctrl_id: src.ctrl_id,
                        typ: (*cs).into(),
>>>>>>> 27a4b9a0
                    })),
                    None => Box::new(empty()),
                }
            }
        }
    }

    /// Returns an iterator over all objects marked with `marker`.
    pub fn marked(
        &self,
        marker: Marker,
    ) -> impl Iterator<Item = &'_ (DefId, MarkerRefinement)> + '_ {
        self.report_marker_if_absent(marker);
        self.marker_to_ids
            .get(&marker)
            .into_iter()
            .flat_map(|v| v.iter())
    }

    /// Get the type(s) of a Node.
    pub fn get_node_types(&self, node: &Node) -> Option<&HashSet<DefId>> {
        match node.typ.as_data_source() {
            None => None,
            Some(src) => self.desc.controllers[&node.ctrl_id].types.get(&src),
        }
    }

    /// Returns whether the given Node has the marker applied to it directly or via its type.
    pub fn has_marker(&self, marker: Marker, node: Node) -> bool {
        if let Some(types) = self.get_node_types(&node) {
            if types.iter().any(|t| {
                self.marker_to_ids
                    .get(&marker)
                    .map(|markers| markers.iter().any(|(id, _)| id == t))
                    .unwrap_or(false)
            }) {
                return true;
            }
        }

        /// Return whether marker is on something with the given name's self or the argument at arg
        fn marker_on_argument(ctx: &Context, marker: Marker, name: DefId, arg: usize) -> bool {
            ctx.marker_to_ids
                .get(&marker)
                .map(|markers| {
                    markers.iter().any(|(id, refinement)| {
                        id == &name
                            && (refinement.on_self()
                                || refinement.on_argument().contains(arg as u32).unwrap())
                    })
                })
                .unwrap_or(false)
        }
        /// Return whether marker is on something with the given name's self or the return
        fn marker_on_return(ctx: &Context, marker: Marker, name: DefId) -> bool {
            ctx.marker_to_ids
                .get(&marker)
                .map(|markers| {
                    markers.iter().any(|(id, refinement)| {
                        id == &name && (refinement.on_self() || refinement.on_return())
                    })
                })
                .unwrap_or(false)
        }

        match node.typ {
            NodeType::ControllerArgument(arg) => {
                marker_on_argument(self, marker, node.ctrl_id, arg)
            }
            NodeType::CallSite(cs) => marker_on_return(self, marker, cs.function),
            NodeType::CallArgument(ds) => match ds {
                DataSink::Argument { function, arg_slot } => {
                    marker_on_argument(self, marker, function.function, arg_slot)
                }
                DataSink::Return => {
                    panic!("impossible - CallArgument variant cannot be DataSink::Return")
                }
            },
            NodeType::Return => marker_on_return(self, marker, node.ctrl_id),
        }
    }

    /// Returns all DataSources, DataSinks, and CallSites for a Controller as Nodes.
    pub fn all_nodes_for_ctrl(&self, ctrl_id: ControllerId) -> impl Iterator<Item = Node> + '_ {
        let ctrl = &self.desc.controllers[&ctrl_id];
        ctrl.all_sources()
            .map(move |src| Node {
                ctrl_id,
                typ: src.clone().into(),
            })
            .chain(ctrl.data_sinks().map(move |snk| Node {
                ctrl_id,
                typ: (*snk).into(),
            }))
            .chain(ctrl.call_sites().map(move |cs| Node {
                ctrl_id,
                typ: (*cs).into(),
            }))
            .unique()
    }

    /// Returns an iterator over the data sources within controller `c` that have type `t`.
    pub fn srcs_with_type(
        &self,
        ctrl_id: ControllerId,
        t: DefId,
    ) -> impl Iterator<Item = Node> + '_ {
        self.desc.controllers[&ctrl_id]
            .types
            .0
            .iter()
            .filter_map(move |(src, ids)| {
                ids.contains(&t).then_some(Node {
                    ctrl_id,
                    typ: src.clone().into(),
                })
            })
    }

    /// Returns an iterator over all nodes that do not have any influencers of the given edge_type.
    pub fn roots(
        &self,
        ctrl_id: ControllerId,
        edge_type: EdgeType,
    ) -> impl Iterator<Item = Node> + '_ {
        self.all_nodes_for_ctrl(ctrl_id)
            .filter(move |n| self.influencers(*n, edge_type).next().is_none())
    }

    /// Returns the input [`ProgramDescription`].
    pub fn desc(&self) -> &ProgramDescription {
        &self.desc
    }

    /// Returns all the [`Annotation::OType`]s for a controller `id`.
    pub fn otypes(&self, id: DefId) -> Vec<DefId> {
        self.desc()
            .annotations
            .get(&id)
            .into_iter()
            .flat_map(|(anns, _)| {
                anns.iter().filter_map(|annot| match annot {
                    Annotation::OType(id) => Some(*id),
                    _ => None,
                })
            })
            .collect()
    }

    /// Enforce that on every data flow path from the `starting_points` to `is_terminal` a
    /// node satisfying `is_checkpoint` is passed.
    ///
    /// Fails if `ctrl_id` on a provided starting point is not found.
    ///
    /// The return value contains some statistics information about the
    /// traversal. The property holds if [`AlwaysHappensBefore::holds`] is true.
    ///
    /// Note that `is_checkpoint` and `is_terminal` will be called many times
    /// and should thus be efficient computations. In addition they should
    /// always return the same result for the same input.
    pub fn always_happens_before(
        &self,
        starting_points: impl Iterator<Item = Node>,
        mut is_checkpoint: impl FnMut(Node) -> bool,
        mut is_terminal: impl FnMut(Node) -> bool,
    ) -> Result<AlwaysHappensBefore> {
        let mut seen = HashSet::<&DataSink>::new();
        let mut num_reached = 0;
        let mut num_checkpointed = 0;

        // Return whether node is checkpoint or terminal and increment those respective counters
        let mut check_node = |node: Node| -> bool {
            if is_checkpoint(node) {
                num_checkpointed += 1;
                return true;
            } else if is_terminal(node) {
                num_reached += 1;
                return true;
            }
            false
        };

        let starts = starting_points.collect::<Vec<_>>();
        let started_with = starts.len();

        let mut queue = starts
            .iter()
            .filter_map(|n| {
                if check_node(*n) {
                    return None;
                }
                match n.typ.as_data_source() {
                    Some(ds) => Some((
                        ds,
                        n.ctrl_id,
                        &self.desc().controllers.get(&n.ctrl_id).unwrap().data_flow.0,
                    )),
                    None => {
                        assert_warning!(
                            *self,
                            false,
                            format!(
                            "found starting point {:?} that cannot be converted to a datasource",
                            n
                        )
                        );
                        None
                    }
                }
            })
            .collect::<Vec<_>>();

        while let Some(current) = queue.pop() {
            // Check the datasource.
            if check_node(Node {
                ctrl_id: current.1,
                typ: (current.0).clone().into(),
            }) {
                continue;
            }

            // Check all sinks the source flows to.
            for sink in current.2.get(&current.0).into_iter().flatten() {
                if check_node(Node {
                    ctrl_id: current.1,
                    typ: (*sink).into(),
                }) {
                    continue;
                } else if let DataSink::Argument { function, .. } = sink {
                    // If the sink is an argument, it can be converted to a datasource and added to the queue.
                    if seen.insert(sink) {
                        queue.push(((*function).into(), current.1, current.2));
                    }
                }
            }
        }

        Ok(AlwaysHappensBefore {
            num_reached,
            num_checkpointed,
            started_with,
        })
    }

    // This lifetime is actually needed but clippy doesn't understand that
    #[allow(clippy::needless_lifetimes)]
    /// Return all types that are marked with `marker`
    pub fn marked_type<'a>(&'a self, marker: Marker) -> impl Iterator<Item = DefId> + 'a {
        self.report_marker_if_absent(marker);
        self.marked(marker)
            .filter(|(did, _)| self.desc().def_info[did].kind == DefKind::Type)
            .map(|(did, refinement)| {
                assert!(refinement.on_self());
                *did
            })
    }

    /// Return an example pair for a flow from an source from `from` to a sink
    /// in `to` if any exist.
    pub fn any_flows(
        &self,
        from: &[Node],
        to: &[Node],
        edge_type: EdgeType,
    ) -> Option<(Node, Node)> {
        from.iter().find_map(|src| {
            to.iter().find_map(|sink| {
                self.flows_to(*src, *sink, edge_type)
                    .then_some((*src, *sink))
            })
        })
    }

    /// Iterate over all defined controllers
    pub fn all_controllers(&self) -> impl Iterator<Item = (ControllerId, &Ctrl)> {
        self.desc().controllers.iter().map(|(k, v)| (*k, v))
    }

    /// Returns a DisplayDef for the given def_id
    pub fn describe_def(&self, def_id: DefId) -> DisplayDef {
        DisplayDef { ctx: self, def_id }
    }

    /// Returns a DisplayNode for the given Node
    pub fn describe_node(&self, node: Node) -> DisplayNode {
        DisplayNode { ctx: self, node }
    }
}

/// Provide display trait for DefId in a Context.
pub struct DisplayDef<'a> {
    /// DefId to display.
    pub def_id: DefId,
    /// Context for the DefId.
    pub ctx: &'a Context,
}

impl<'a> std::fmt::Display for DisplayDef<'a> {
    fn fmt(&self, f: &mut std::fmt::Formatter<'_>) -> std::fmt::Result {
        use std::fmt::Write;
        let info = &self.ctx.desc().def_info[&self.def_id];
        f.write_str(info.kind.as_ref())?;
        f.write_str(" `")?;
        for segment in &info.path {
            f.write_str(segment.as_str())?;
            f.write_str("::")?;
        }
        f.write_str(info.name.as_str())?;
        f.write_char('`')
    }
}

/// Provide display trait for Node in a Context.
pub struct DisplayNode<'a> {
    /// Node to display.
    pub node: Node,
    /// Context for the Node.
    pub ctx: &'a Context,
}

impl<'a> std::fmt::Display for DisplayNode<'a> {
    fn fmt(&self, f: &mut std::fmt::Formatter<'_>) -> std::fmt::Result {
        f.write_str("Controller:")?;
        self.ctx.describe_def(self.node.ctrl_id).fmt(f)?;
        f.write_str("\n")?;

        match self.node.typ {
            NodeType::ControllerArgument(pos) => {
                f.write_fmt(format_args!("ControllerArgument:{:}", pos))
            }
            NodeType::CallSite(cs) => {
                f.write_str("CallSite:")?;
                self.ctx.describe_def(cs.function).fmt(f)
            }
            NodeType::CallArgument(ds) => match ds {
                DataSink::Argument { function, arg_slot } => {
                    f.write_str("CallArgument:")?;
                    self.ctx.describe_def(function.function).fmt(f)?;
                    f.write_fmt(format_args!(":{:}", arg_slot))
                }
                DataSink::Return => panic!("impossible"),
            },
            NodeType::Return => f.write_str("Return"),
        }
    }
}

/// Statistics about the result of running [`Context::always_happens_before`]
/// that are useful to understand how the property failed.
///
/// The [`std::fmt::Display`] implementation presents the information in human
/// readable form.
///
/// Note: Both the number of seen paths and the number of violation paths are
/// approximations. This is because the traversal terminates when it reaches a
/// node that was already seen. However it is guaranteed that if there
/// are any violating paths, then the number of reaching paths reported in this
/// struct is at least one (e.g. [`Self::holds`] is sound).
///
/// The stable API of this struct is [`Self::holds`], [`Self::assert_holds`] and
/// [`Self::is_vacuous`]. Otherwise the information in this struct and its
/// printed representations should be considered unstable and
/// for-human-eyes-only.
pub struct AlwaysHappensBefore {
    /// How many paths terminated at the end?
    num_reached: i32,
    /// How many paths lead to the checkpoints?
    num_checkpointed: i32,
    /// How large was the set of initial nodes this traversal started with.
    started_with: usize,
}

impl std::fmt::Display for AlwaysHappensBefore {
    /// Format the results of this combinator, using the `def_info` to print
    /// readable names instead of ids
    fn fmt(&self, f: &mut std::fmt::Formatter<'_>) -> std::fmt::Result {
        let Self {
            num_reached,
            num_checkpointed,
            started_with,
        } = self;
        write!(
            f,
            "{num_reached} paths reached the terminal, \
            {num_checkpointed} paths reached the checkpoints, \
            started with {started_with} nodes"
        )
    }
}

lazy_static::lazy_static! {
    static ref ALWAYS_HAPPENS_BEFORE_NAME: Identifier = Identifier::new_intern("always_happens_before");
}

impl AlwaysHappensBefore {
    /// Check this property holds and report it as diagnostics in the context.
    ///
    /// Additionally reports if the property was vacuous or had no starting
    /// nodes.
    pub fn report(&self, ctx: Arc<dyn HasDiagnosticsBase>) {
        let ctx = CombinatorContext::new(*ALWAYS_HAPPENS_BEFORE_NAME, ctx);
        assert_warning!(ctx, self.started_with != 0, "Started with 0 nodes.");
        assert_warning!(ctx, !self.is_vacuous(), "Is vacuously true.");
        assert_error!(ctx, self.holds(), format!("Violation detected: {}", self));
    }

    /// Returns `true` if the property that created these statistics holds.
    pub fn holds(&self) -> bool {
        self.num_reached == 0
    }

    /// Fails if [`Self::holds`] is false.
    pub fn assert_holds(&self) -> Result<()> {
        ensure!(
            self.holds(),
            "AlwaysHappensBefore failed: found {} violating paths",
            self.num_reached
        );
        Ok(())
    }

    /// `true` if this policy applied to no paths. E.g. either no starting nodes
    /// or no path from them can reach the terminal or the checkpoints (the
    /// graphs are disjoined).
    pub fn is_vacuous(&self) -> bool {
        self.num_checkpointed + self.num_reached == 0
    }
}

#[test]
fn test_context() {
    let ctx = crate::test_utils::test_ctx();
    assert!(ctx.marked(Marker::new_intern("input")).any(|(id, _)| ctx
        .desc
        .def_info
        .get(id)
        .map_or(false, |info| info.name.as_str().starts_with("Foo"))));

    let controller = ctx.find_by_name("controller").unwrap();

    // The two Foo inputs are marked as input via the type, input and output of identity also marked via the type
    assert_eq!(
        ctx.all_nodes_for_ctrl(controller)
            .filter(|n| ctx.has_marker(Marker::new_intern("input"), *n))
            .count(),
        4
    );
    // Return of identity marked as src
    assert_eq!(
        ctx.all_nodes_for_ctrl(controller)
            .filter(|n| ctx.has_marker(Marker::new_intern("src"), *n))
            .count(),
        1
    );
    // The sinks are marked via arguments
    assert_eq!(
        ctx.all_nodes_for_ctrl(controller)
            .filter(|n| ctx.has_marker(Marker::new_intern("sink"), *n))
            .count(),
        2
    );
    // The 3rd argument and the return of the controller.
    assert_eq!(
        ctx.all_nodes_for_ctrl(controller)
            .filter(|n| ctx.has_marker(Marker::new_intern("ctrl"), *n))
            .count(),
        2
    );
}

#[test]
fn test_happens_before() -> Result<()> {
    let ctx = crate::test_utils::test_ctx();

    fn is_terminal(end: Node) -> bool {
        matches!(end.typ, crate::NodeType::Return)
    }

    let ctrl_name = ctx.find_by_name("happens_before_pass")?;

    let pass = ctx.always_happens_before(
        ctx.all_nodes_for_ctrl(ctrl_name)
            .filter(|n| ctx.has_marker(Identifier::new_intern("start"), *n)),
        |checkpoint| ctx.has_marker(Identifier::new_intern("bless"), checkpoint),
        is_terminal,
    )?;

    ensure!(pass.holds());
    ensure!(!pass.is_vacuous(), "{pass}");

    let ctrl_name = ctx.find_by_name("happens_before_fail")?;

    let fail = ctx.always_happens_before(
        ctx.all_nodes_for_ctrl(ctrl_name)
            .filter(|n| ctx.has_marker(Identifier::new_intern("start"), *n)),
        |check| ctx.has_marker(Identifier::new_intern("bless"), check),
        is_terminal,
    )?;

    ensure!(!fail.holds());
    ensure!(!fail.is_vacuous());

    Ok(())
}

#[test]
fn test_influencees() -> Result<()> {
    let ctx = crate::test_utils::test_ctx();
    let ctrl_name = ctx.find_by_name("influence")?;
    let src_a = crate::Node {
        ctrl_id: ctrl_name,
        typ: DataSource::Argument(0).into(),
    };
    let cond_sink = crate::test_utils::get_sink_node(&ctx, ctrl_name, "cond").unwrap();
    let sink_callsite = crate::test_utils::get_callsite_node(&ctx, ctrl_name, "sink1").unwrap();

    let influencees_data_control = ctx
        .influencees(src_a, EdgeType::DataAndControl)
        .unique()
        .collect::<Vec<_>>();
    let influencees_data = ctx
        .influencees(src_a, EdgeType::Data)
        .unique()
        .collect::<Vec<_>>();

    assert!(
        influencees_data_control.contains(&cond_sink),
        "input argument a influences cond via data"
    );
    assert!(
        influencees_data_control.contains(&sink_callsite),
        "input argument a influences sink via control"
    );
    // a influences cond arg + cs, sink1 arg + cs
    assert_eq!(influencees_data_control.len(), 4);

    assert!(
        influencees_data.contains(&cond_sink),
        "input argument a influences cond via data"
    );
    assert!(
        !influencees_data.contains(&sink_callsite),
        "input argument a doesnt influence sink via data"
    );
    // a influences cond arg + cs
    assert_eq!(influencees_data.len(), 2);

    Ok(())
}

#[test]
fn test_callsite_is_arg_influencee() -> Result<()> {
    let ctx = crate::test_utils::test_ctx();
    let ctrl_name = ctx.find_by_name("influence")?;
    let sink_arg = crate::test_utils::get_sink_node(&ctx, ctrl_name, "sink1").unwrap();
    let sink_callsite = crate::test_utils::get_callsite_node(&ctx, ctrl_name, "sink1").unwrap();

    let influencees = ctx
        .influencees(sink_arg, EdgeType::Data)
        .collect::<Vec<_>>();

    assert!(
        influencees.contains(&sink_callsite),
        "arg influences callsite through data"
    );

    Ok(())
}

#[test]
fn test_influencers() -> Result<()> {
    let ctx = crate::test_utils::test_ctx();
    let ctrl_name = ctx.find_by_name("influence")?;
    let src_a = crate::Node {
        ctrl_id: ctrl_name,
        typ: DataSource::Argument(0).into(),
    };
    let src_b = crate::Node {
        ctrl_id: ctrl_name,
        typ: DataSource::Argument(1).into(),
    };
    let cond_sink = crate::test_utils::get_sink_node(&ctx, ctrl_name, "cond").unwrap();
    let sink_callsite = crate::test_utils::get_callsite_node(&ctx, ctrl_name, "sink1").unwrap();

    let influencers_data_control = ctx
        .influencers(sink_callsite, EdgeType::DataAndControl)
        .unique()
        .collect::<Vec<_>>();
    let influencers_data = ctx
        .influencers(sink_callsite, EdgeType::Data)
        .unique()
        .collect::<Vec<_>>();

    assert!(
        influencers_data_control.contains(&src_a),
        "input argument a influences sink via data"
    );
    assert!(
        influencers_data_control.contains(&src_b),
        "input argument b influences sink via control"
    );
    assert!(
        influencers_data_control.contains(&cond_sink),
        "cond_sink influences sink via control"
    );
    // sink is influenced by a, b, cond arg + cs, and its own arg
    assert_eq!(influencers_data_control.len(), 5);

    assert!(
        !influencers_data.contains(&src_a),
        "input argument a doesnt influences sink via data"
    );
    assert!(
        influencers_data.contains(&src_b),
        "input argument b influences sink via data"
    );
    assert!(
        !influencers_data.contains(&cond_sink),
        "cond_sink doesnt influence sink via data"
    );
    // sink is only influenced by b and its own arg
    assert_eq!(influencers_data.len(), 2);

    Ok(())
}

#[test]
fn test_arg_is_callsite_influencer() -> Result<()> {
    let ctx = crate::test_utils::test_ctx();
    let ctrl_name = ctx.find_by_name("influence")?;
    let sink_arg = crate::test_utils::get_sink_node(&ctx, ctrl_name, "sink1").unwrap();
    let sink_callsite = crate::test_utils::get_callsite_node(&ctx, ctrl_name, "sink1").unwrap();

    let influencers = ctx
        .influencers(sink_callsite, EdgeType::Data)
        .collect::<Vec<_>>();

    assert!(
        influencers.contains(&sink_arg),
        "arg influences callsite through data"
    );

    Ok(())
}

#[test]
fn test_has_ctrl_influence() -> Result<()> {
    let ctx = crate::test_utils::test_ctx();
    let ctrl_name = ctx.find_by_name("ctrl_influence")?;
    let src_a = crate::Node {
        ctrl_id: ctrl_name,
        typ: DataSource::Argument(0).into(),
    };
    let src_b = crate::Node {
        ctrl_id: ctrl_name,
        typ: DataSource::Argument(1).into(),
    };
    let a_identity =
        crate::test_utils::get_callsite_or_datasink_node(&ctx, ctrl_name, "identity").unwrap();
    let b_identity =
        crate::test_utils::get_callsite_or_datasink_node(&ctx, ctrl_name, "id").unwrap();
    let validate =
        crate::test_utils::get_callsite_or_datasink_node(&ctx, ctrl_name, "validate_foo").unwrap();
    let sink_cs =
        crate::test_utils::get_callsite_or_datasink_node(&ctx, ctrl_name, "sink1").unwrap();

    assert!(
        ctx.has_ctrl_influence(src_a, sink_cs),
        "src_a influences sink"
    );
    assert!(
        ctx.has_ctrl_influence(a_identity, sink_cs),
        "a_prime influences sink"
    );
    assert!(
        ctx.has_ctrl_influence(validate, sink_cs),
        "validate_foo influences sink"
    );
    assert!(
        !ctx.has_ctrl_influence(src_b, sink_cs),
        "src_b doesnt influence sink"
    );
    assert!(
        !ctx.has_ctrl_influence(b_identity, sink_cs),
        "b_prime doesnt influence sink"
    );

    Ok(())
}<|MERGE_RESOLUTION|>--- conflicted
+++ resolved
@@ -65,11 +65,7 @@
 #[derive(Clone, Copy, PartialEq, Eq, Hash, Debug)]
 pub enum NodeType {
     /// Corresponds to [`DataSource::Argument`].
-<<<<<<< HEAD
-    ControllerArgument(DataSource),
-=======
     ControllerArgument(usize),
->>>>>>> 27a4b9a0
 
     /// Corresponds to a [`CallSite`] or [`DataSource::FunctionCall`].
     CallSite(CallSite),
@@ -78,11 +74,7 @@
     CallArgument(DataSink),
 
     /// Corresponds to a [`DataSink::Return`].
-<<<<<<< HEAD
-    Return(DataSink),
-=======
     Return,
->>>>>>> 27a4b9a0
 }
 
 impl From<CallSite> for NodeType {
@@ -401,15 +393,6 @@
                 })
         };
 
-<<<<<<< HEAD
-        let get_influencers = |influencer_srcs: Box<dyn Iterator<Item = &'a DataSource>>| {
-            let influencers = influencer_srcs.flat_map(move |src| {
-                // We definitely are influenced by the node itself.
-                let mut nodes = vec![Node {
-                    ctrl_id: sink.ctrl_id,
-                    typ: src.into(),
-                }];
-=======
         let get_influencers = |flow: &'a BitvecArcIndexMatrix<
             DataSourceIndex,
             CallSiteOrDataSink,
@@ -429,15 +412,9 @@
                     if let DataSource::FunctionCall(cs) = controller_flow.sources.value(*idx) {
                         nodes.extend(callargs_for_callsite(*cs))
                     }
->>>>>>> 27a4b9a0
-
-                // If the node is a CallSite and has any CallArguments, we are influenced by those as well.
-                if let DataSource::FunctionCall(cs) = src {
-                    nodes.extend(callargs_for_callsite(cs))
-                }
-
-                nodes
-            });
+
+                    nodes
+                });
 
             // Special case if sink is a callsite, the callargs are also influencers
             let cs_args = if let NodeType::CallSite(cs) = sink.typ {
@@ -479,15 +456,9 @@
                         .ctrl_flow
                         .iter()
                         .filter_map(move |(src, sinks)| {
-<<<<<<< HEAD
-                            sinks.contains(cs).then_some(Node {
-                                ctrl_id: cf_id,
-                                typ: src.into(),
-=======
                             sinks.contains(&cs).then_some(Node {
                                 ctrl_id: sink.ctrl_id,
                                 typ: src.clone().into(),
->>>>>>> 27a4b9a0
                             })
                         })
                         .flat_map(move |n| {
@@ -518,40 +489,6 @@
 			return Box::new(empty());
 		};
 
-<<<<<<< HEAD
-        let get_influencees = |influencee_sinks: Box<
-            dyn Iterator<Item = &'a CallSiteOrDataSink>,
-        >| {
-            let influencees = influencee_sinks.flat_map(move |cs_ds| {
-                // We definitely influence to the node itself.
-                let mut nodes = vec![Node {
-                    ctrl_id: src.ctrl_id,
-                    typ: cs_ds.into(),
-                }];
-                // If the node is a DataSink::Argument, we influence it's corresponding CallSite as well.
-                if let CallSiteOrDataSink::DataSink(DataSink::Argument { function: f, .. }) = cs_ds
-                {
-                    nodes.push(Node {
-                        ctrl_id: src.ctrl_id,
-                        typ: f.into(),
-                    })
-                }
-                nodes
-            });
-
-            // Special case if sink is callarg, callsite is also an influencer
-            let arg_cs =
-                if let NodeType::CallArgument(DataSink::Argument { function, .. }) = src.typ {
-                    Some(Node {
-                        ctrl_id: src.ctrl_id,
-                        typ: function.into(),
-                    })
-                } else {
-                    None
-                };
-            Box::new(influencees.chain(arg_cs.into_iter()))
-        };
-=======
         let get_influencees =
             |flow: &'a BitvecArcIndexMatrix<DataSourceIndex, CallSiteOrDataSink>| {
                 let influencees = flow
@@ -593,7 +530,6 @@
                     };
                 Box::new(influencees.chain(arg_cs.into_iter()))
             };
->>>>>>> 27a4b9a0
 
         match edge_type {
             EdgeType::Data => get_influencees(Box::new(
@@ -610,13 +546,8 @@
             EdgeType::Control => {
                 match self.desc.controllers[&cf_id].ctrl_flow.get(&src_datasource) {
                     Some(callsites) => Box::new(callsites.iter().map(move |cs| Node {
-<<<<<<< HEAD
-                        ctrl_id: cf_id,
-                        typ: cs.into(),
-=======
                         ctrl_id: src.ctrl_id,
                         typ: (*cs).into(),
->>>>>>> 27a4b9a0
                     })),
                     None => Box::new(empty()),
                 }
