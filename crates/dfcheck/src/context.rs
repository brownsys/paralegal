use std::{fmt::Display, io::Write, process::exit};

use dfgraph::{
<<<<<<< HEAD
    utils::write_sep, Annotation, CallSite, Ctrl, DataSink, DataSource, HashMap, HashSet,
=======
    rustc_portable::DefId, Annotation, CallSite, Ctrl, DataSink, DataSource, HashMap, HashSet,
>>>>>>> a434a8b1
    Identifier, MarkerAnnotation, MarkerRefinement, ProgramDescription,
};

use anyhow::{anyhow, bail, ensure, Result};
use indexical::ToIndex;
use itertools::Itertools;

use super::flows_to::CtrlFlowsTo;

use crate::diagnostics::{DiagnosticContext, DiagnosticContextStack, Diagnostics, Severity};

pub use crate::diagnostics::DiagnosticMessage;

/// User-defined PDG markers.
pub type Marker = Identifier;

pub type ControllerId = DefId;
pub type FunctionId = DefId;

type MarkerIndex = HashMap<Marker, Vec<(DefId, MarkerRefinement)>>;
type FlowsTo = HashMap<ControllerId, CtrlFlowsTo>;

/// Check the condition and emit a [`Context::error`] if it fails.
#[macro_export]
macro_rules! assert_error {
    ($ctx:expr, $cond: expr, $msg:expr $(,)?) => {
        if !$cond {
            $ctx.error($msg);
        }
    };
}

/// Check the condition and emit a [`Context::warning`] if it fails.
#[macro_export]
macro_rules! assert_warning {
    ($ctx:expr, $cond: expr, $msg:expr $(,)?) => {
        if !$cond {
            $ctx.warning($msg);
        }
    };
}

/// Interface for defining policies.
///
/// Holds a PDG ([`Self::desc`]) and defines basic queries like
/// [`Self::marked_sinks`] and combinators such as
/// [`Self::always_happens_before`]. These should be composed into more complex
/// policies.
///
/// To communicate the results of your policies with the user you can emit
/// diagnostic messages. To communicate a policy failure use [`Self::error`] or
/// the [`assert_error`] macro. To communicate suspicious circumstances that are
/// not outright cause for failure use [`Self::warning`] or [`assert_warning`].
///
/// Note that these methods just queue the diagnostics messages. To emit them
/// (and potentially terminate the program if the policy does not hold) use
/// [`Self::emit_diagnostics`]. If you used
/// [`super::GraphLocation::with_context`] this will be done automatically for
/// you.
#[derive(Debug)]
pub struct Context {
    marker_to_ids: MarkerIndex,
    desc: ProgramDescription,
    flows_to: FlowsTo,
    diagnostics: Diagnostics,
<<<<<<< HEAD
    diagnostic_context: DiagnosticContextStack,
=======
    name_map: HashMap<Identifier, Vec<DefId>>,
>>>>>>> a434a8b1
}

impl Context {
    /// Construct a [`Context`] from a [`ProgramDescription`].
    ///
    /// This also precomputes some data structures like an index over markers.
    pub fn new(desc: ProgramDescription) -> Self {
        let name_map = desc
            .def_info
            .iter()
            .map(|(k, v)| (v.name, *k))
            .into_group_map();
        Context {
            marker_to_ids: Self::build_index_on_markers(&desc),
            flows_to: Self::build_flows_to(&desc),
            desc,
            diagnostics: Default::default(),
<<<<<<< HEAD
            diagnostic_context: Default::default(),
=======
            name_map,
        }
    }

    /// Find a type, controller or function id by its name.
    ///
    /// Since many often share the same name this can fail with too many
    /// candidates. To handle such cases use [`Self::find_by_path`] or
    /// [`Self::find_all_by_name`].
    pub fn find_by_name(&self, name: impl AsRef<str>) -> Result<DefId> {
        let name = name.as_ref();
        match self.find_all_by_name(name)? {
            [one] => Ok(*one),
            [] => bail!("Impossible, group cannot be empty ({name})"),
            _other => bail!("Too many candidates for name '{name}'"),
>>>>>>> a434a8b1
        }
    }

    /// Find all types, controllers and functions with this name.
    pub fn find_all_by_name(&self, name: impl AsRef<str>) -> Result<&[DefId]> {
        let name = Identifier::new_intern(name.as_ref());
        self.name_map
            .get(&name)
            .ok_or_else(|| anyhow!("Did not know the name {name}"))
            .map(Vec::as_slice)
    }

    /// Find a type, controller or function with this path.
    pub fn find_by_path(&self, path: impl AsRef<[Identifier]>) -> Result<DefId> {
        let slc = path.as_ref();
        let (name, path) = slc
            .split_last()
            .ok_or_else(|| anyhow!("Path must be at least of length 1"))?;
        let matching = self
            .name_map
            .get(name)
            .ok_or_else(|| anyhow!("Did not know the name {name}"))?;
        for candidate in matching.iter() {
            if self
                .desc()
                .def_info
                .get(candidate)
                .ok_or_else(|| anyhow!("Impossible"))?
                .path
                == path
            {
                return Ok(*candidate);
            }
        }
        Err(anyhow!("Found no candidate matching the path."))
    }

    /// Dispatch and drain all queued diagnostics, aborts the program if any of
    /// them demand failure.
    pub fn emit_diagnostics(&self, w: impl Write) -> Result<()> {
        if !self.diagnostics.emit(w)? {
            exit(1)
        }
        Ok(())
    }

    /// Record a message to the user indicating a problem that will not cause
    /// verification to fail.
    pub fn warning(&self, msg: impl Into<DiagnosticMessage>) {
        self.diagnostics
            .record(msg, Severity::Warning, self.diagnostic_context.clone())
    }

    /// Record a message to the user for a problem that will cause verification
    /// to fail.
    pub fn error(&self, msg: impl Into<DiagnosticMessage>) {
        self.diagnostics
            .record(msg, Severity::Fail, self.diagnostic_context.clone())
    }

    fn with_diagnostic_location<A>(
        &mut self,
        loc: DiagnosticContext,
        prop: impl FnOnce(&mut Self) -> A,
    ) -> A {
        self.diagnostic_context.push(loc);
        let result = prop(self);
        self.diagnostic_context.pop();
        result
    }

    /// Perform checks as part of the named policy `name`
    pub fn named_policy<A>(&mut self, name: Identifier, policy: impl FnOnce(&mut Self) -> A) -> A {
        self.with_diagnostic_location(DiagnosticContext::Policy(name), policy)
    }

    /// Perform checks as part of the named combinator `name`
    pub fn named_combinator<A>(
        &mut self,
        name: Identifier,
        combinator: impl FnOnce(&mut Self) -> A,
    ) -> A {
        self.with_diagnostic_location(DiagnosticContext::Combinator(name), combinator)
    }

    fn build_index_on_markers(desc: &ProgramDescription) -> MarkerIndex {
        desc.annotations
            .iter()
            .flat_map(|(id, (annots, _))| {
                annots.iter().filter_map(move |annot| match annot {
                    Annotation::Marker(MarkerAnnotation { marker, refinement }) => {
                        Some((*marker, (*id, refinement.clone())))
                    }
                    _ => None,
                })
            })
            .into_group_map()
    }

    fn build_flows_to(desc: &ProgramDescription) -> FlowsTo {
        desc.controllers
            .iter()
            .map(|(id, c)| (*id, CtrlFlowsTo::build(c)))
            .collect()
    }

    /// Returns true if `src` has a data-flow to `sink` in the controller `ctrl_id`
    pub fn flows_to(&self, ctrl_id: ControllerId, src: &DataSource, sink: &DataSink) -> bool {
        let ctrl_flows = &self.flows_to[&ctrl_id];
        ctrl_flows
            .flows_to
            .row_set(&src.to_index(&ctrl_flows.sources))
            .contains(sink)
    }

    /// Returns an iterator over all objects marked with `marker`.
    pub fn marked(
        &self,
        marker: Marker,
    ) -> impl Iterator<Item = &'_ (DefId, MarkerRefinement)> + '_ {
        self.marker_to_ids
            .get(&marker)
            .into_iter()
            .flat_map(|v| v.iter())
    }

    /// Returns an iterator over all sinks marked with `marker` out of the provided `dsts`.
    pub fn marked_sinks<'a>(
        &'a self,
        dsts: impl IntoIterator<Item = &'a DataSink> + 'a,
        marker: Marker,
    ) -> impl Iterator<Item = &'a DataSink> + 'a {
        dsts.into_iter().filter(move |dst| match dst {
            DataSink::Argument { function, arg_slot } => self
                .marker_to_ids
                .get(&marker)
                .map(|markers| {
                    markers.iter().any(|(id, refinement)| {
                        id == &function.function
                            && (refinement.on_self()
                                || refinement.on_argument().contains(*arg_slot as u32).unwrap())
                    })
                })
                .unwrap_or(false),
            _ => false,
        })
    }

    /// Returns an iterator over all the call sites marked with `marker` out of the provided `dsts`.
    pub fn marked_callsites<'a>(
        &'a self,
        dsts: impl IntoIterator<Item = &'a DataSink> + 'a,
        marker: Marker,
    ) -> impl Iterator<Item = &'a CallSite> + 'a {
        self.marked_sinks(dsts, marker)
            .filter_map(|sink| match sink {
                DataSink::Argument { function, .. } => Some(function),
                _ => None,
            })
    }

    /// Returns an iterator over the data sources within controller `c` that have type `t`.
    pub fn srcs_with_type<'a>(
        &self,
        c: &'a Ctrl,
        t: Identifier,
    ) -> impl Iterator<Item = &'a DataSource> + 'a {
        c.types
            .0
            .iter()
            .filter_map(move |(src, ids)| ids.contains(&t).then_some(src))
    }

    /// Returns the input [`ProgramDescription`].
    pub fn desc(&self) -> &ProgramDescription {
        &self.desc
    }

    /// Returns all the [`Annotation::OType`]s for a controller `id`.
    pub fn otypes(&self, id: DefId) -> Vec<Identifier> {
        let inner = || -> Option<_> {
            self.desc()
                .annotations
                .get(&id)?
                .0
                .iter()
                .filter_map(|annot| match annot {
                    Annotation::OType(ids) => Some(ids.clone()),
                    _ => None,
                })
                .next()
        };
        inner().unwrap_or_default()
    }

    /// Enforce that on every path from the `starting_points` to `is_terminal` a
    /// node satisfying `is_checkpoint` is passed.
    ///
    /// Fails if `ctrl` is not found.
    ///
    /// The return value contains some statistics information about the
    /// traversal. The property holds if [`AlwaysHappensBefore::holds`] is true.
    ///
    /// Note that `is_checkpoint` and `is_terminal` will be called many times
    /// and should thus be efficient computations. In addition they should
    /// always return the same result for the same input.
    pub fn always_happens_before(
        &self,
        ctrl: ControllerId,
        starting_points: impl Iterator<Item = DataSource>,
        mut is_checkpoint: impl FnMut(&DataSink) -> bool,
        mut is_terminal: impl FnMut(&DataSink) -> bool,
    ) -> Result<AlwaysHappensBefore> {
        let mut seen = HashSet::<&DataSink>::new();
        let mut reached = vec![];
        let mut checkpointed = vec![];

        let mut queue = starting_points
            .zip(std::iter::repeat(true))
            .collect::<Vec<_>>();

        let started_with = queue.len();

        let flow = &self
            .desc()
            .controllers
            .get(&ctrl)
            .ok_or_else(|| anyhow!("Controller not found"))?
            .data_flow
            .0;

        let mut current_start = None;
        while let Some((current, is_start)) = queue.pop() {
            if is_start {
                current_start.replace(current.clone());
            }
            for sink in flow.get(&current).into_iter().flatten() {
                if is_checkpoint(sink) {
                    checkpointed.push(current_start.clone().unwrap());
                } else if is_terminal(sink) {
                    reached.push(current_start.clone().unwrap());
                } else if let DataSink::Argument { function, .. } = sink {
                    if seen.insert(sink) {
                        queue.push((DataSource::FunctionCall(function.clone()), false));
                    }
                }
            }
        }

        Ok(AlwaysHappensBefore {
            reached,
            checkpointed,
            started_with,
        })
    }
}

/// Statistics about the result of running [`Context::always_happens_before`]
/// that are useful to understand how the property failed.
///
/// The [`std::fmt::Display`] implementation presents the information in human
/// readable form.
///
/// Note: Both the number of seen paths and the number of violation paths are
/// approximations. This is because the traversal terminates when it reaches a
/// node that was already seen. However it is guaranteed that if there
/// are any violating paths, then the number of reaching paths reported in this
/// struct is at least one (e.g. [`Self::holds`] is sound).
///
/// The stable API of this struct is [`Self::holds`], [`Self::assert_holds`] and
/// [`Self::found_any`]. Otherwise the information in this struct and its
/// printed representations should be considered unstable and
/// for-human-eyes-only.
pub struct AlwaysHappensBefore {
    /// How many paths terminated at the end?
    reached: Vec<DataSource>,
    /// How many paths lead to the checkpoints?
    checkpointed: Vec<DataSource>,
    /// How large was the set of initial nodes this traversal started with.
    started_with: usize,
}

impl std::fmt::Display for AlwaysHappensBefore {
    fn fmt(&self, f: &mut std::fmt::Formatter<'_>) -> std::fmt::Result {
        let Self {
            reached,
            checkpointed,
            started_with,
        } = self;
        writeln!(
            f,
            "{} paths reached the terminal, \
            {} paths reached the checkpoints, \
            started with {started_with} nodes",
            reached.len(),
            checkpointed.len()
        )?;
        let cutoff = 5;
        if !self.reached.is_empty() {
            write!(f, "  reached from: [")?;
            write_sep(f, ", ", &self.reached[0..cutoff], Display::fmt)?;
            if self.reached.len() > cutoff {
                write!(f, ", ...")?;
            }
            writeln!(f, "]")?;
        }
        if !self.checkpointed.is_empty() {
            write!(f, "  checkpointed from: [")?;
            write_sep(f, ", ", &self.reached[0..cutoff], Display::fmt)?;
            if self.checkpointed.len() > cutoff {
                write!(f, ", ...")?;
            }
            writeln!(f, "]")?;
        }
        Ok(())
    }
}

lazy_static::lazy_static! {
    static ref ALWAYS_HAPPENS_BEFORE_NAME: Identifier = Identifier::new_intern("always_happens_before");
}

impl AlwaysHappensBefore {
    /// Check this property holds and report it as diagnostics in the context.
    ///
    /// Additionally reports if the property was vacuous or had no starting
    /// nodes.
    pub fn report(&self, ctx: &mut Context) {
        ctx.named_combinator(*ALWAYS_HAPPENS_BEFORE_NAME, |ctx| {
            assert_warning!(ctx, self.started_with != 0, "Started with 0 nodes.");
            assert_warning!(ctx, !self.is_vacuous(), "Is vacuously true.");
            assert_error!(ctx, self.holds(), format!("Violation detected: {}", self));
        })
    }

    /// Returns `true` if the property that created these statistics holds.
    pub fn holds(&self) -> bool {
        self.reached.is_empty()
    }

    /// Fails if [`Self::holds`] is false.
    pub fn assert_holds(&self) -> Result<()> {
        ensure!(
            self.holds(),
            "AlwaysHappensBefore failed: found {} violating paths",
            self.reached.len()
        );
        Ok(())
    }

    /// `true` if this policy applied to no paths. E.g. either no starting nodes
    /// or no path from them can reach the terminal or the checkpoints (the
    /// graphs are disjoined).
    pub fn is_vacuous(&self) -> bool {
        self.checkpointed.is_empty() && self.reached.is_empty()
    }
}

#[test]
fn test_context() {
    let ctx = crate::test_utils::test_ctx();
    let input = Marker::new_intern("input");
    let sink = Marker::new_intern("sink");
    assert!(ctx
        .marked(input)
        .any(|(id, _)| ctx.desc.def_info[&id].name.as_str().starts_with("Foo")));

    let desc = ctx.desc();
    let controller = ctx.find_by_name("controller").unwrap();
    let ctrl = &desc.controllers[&controller];

    assert_eq!(ctx.marked_sinks(ctrl.data_sinks(), input).count(), 0);
    assert_eq!(ctx.marked_sinks(ctrl.data_sinks(), sink).count(), 2);
}

#[test]
fn test_happens_before() -> Result<()> {
    let ctx = crate::test_utils::test_ctx();
    let desc = ctx.desc();

    fn has_marker(desc: &ProgramDescription, sink: &DataSink, marker: Identifier) -> bool {
        if let DataSink::Argument { function, arg_slot } = sink {
            desc.annotations
                .get(&function.function)
                .map_or(false, |(anns, _)| {
                    anns.iter().filter_map(Annotation::as_marker).any(|ann| {
                        ann.marker == marker
                            && (ann
                                .refinement
                                .on_argument()
                                .contains(*arg_slot as u32)
                                .unwrap()
                                || ann.refinement.on_self())
                    })
                })
        } else {
            false
        }
    }

    fn is_checkpoint(desc: &ProgramDescription, checkpoint: &DataSink) -> bool {
        has_marker(desc, checkpoint, Identifier::new_intern("bless"))
    }
    fn is_terminal(end: &DataSink) -> bool {
        matches!(end, DataSink::Return)
    }

    fn marked_sources(
        desc: &ProgramDescription,
        ctrl_name: DefId,
        marker: Marker,
    ) -> impl Iterator<Item = &DataSource> {
        desc.controllers[&ctrl_name]
            .data_flow
            .0
            .keys()
            .filter(move |source| match source {
                DataSource::Argument(arg) => desc.annotations[&ctrl_name]
                    .0
                    .iter()
                    .filter_map(Annotation::as_marker)
                    .any(|ann| {
                        ann.marker == marker
                            && (ann.refinement.on_self()
                                || ann
                                    .refinement
                                    .on_argument()
                                    .contains(*arg as u32)
                                    .unwrap_or(false))
                    }),
                DataSource::FunctionCall(cs) => desc.annotations[&cs.function]
                    .0
                    .iter()
                    .filter_map(Annotation::as_marker)
                    .any(|ann| {
                        ann.marker == marker
                            && (ann.refinement.on_self() || ann.refinement.on_return())
                    }),
            })
    }

    let ctrl_name = ctx.find_by_name("happens_before_pass")?;

    let pass = ctx.always_happens_before(
        ctrl_name,
        marked_sources(desc, ctrl_name, Identifier::new_intern("start")).cloned(),
        |checkpoint| is_checkpoint(desc, checkpoint),
        is_terminal,
    )?;

    ensure!(pass.holds());
    ensure!(!pass.is_vacuous(), "{pass}");

    let ctrl_name = ctx.find_by_name("happens_before_fail")?;

    let fail = ctx.always_happens_before(
        ctrl_name,
        marked_sources(desc, ctrl_name, Identifier::new_intern("start")).cloned(),
        |check| is_checkpoint(desc, check),
        is_terminal,
    )?;

    ensure!(!fail.holds());
    ensure!(!fail.is_vacuous());

    Ok(())
}<|MERGE_RESOLUTION|>--- conflicted
+++ resolved
@@ -1,11 +1,8 @@
 use std::{fmt::Display, io::Write, process::exit};
 
 use dfgraph::{
-<<<<<<< HEAD
-    utils::write_sep, Annotation, CallSite, Ctrl, DataSink, DataSource, HashMap, HashSet,
-=======
+    utils::write_sep,
     rustc_portable::DefId, Annotation, CallSite, Ctrl, DataSink, DataSource, HashMap, HashSet,
->>>>>>> a434a8b1
     Identifier, MarkerAnnotation, MarkerRefinement, ProgramDescription,
 };
 
@@ -71,11 +68,8 @@
     desc: ProgramDescription,
     flows_to: FlowsTo,
     diagnostics: Diagnostics,
-<<<<<<< HEAD
     diagnostic_context: DiagnosticContextStack,
-=======
     name_map: HashMap<Identifier, Vec<DefId>>,
->>>>>>> a434a8b1
 }
 
 impl Context {
@@ -93,9 +87,7 @@
             flows_to: Self::build_flows_to(&desc),
             desc,
             diagnostics: Default::default(),
-<<<<<<< HEAD
             diagnostic_context: Default::default(),
-=======
             name_map,
         }
     }
@@ -111,7 +103,6 @@
             [one] => Ok(*one),
             [] => bail!("Impossible, group cannot be empty ({name})"),
             _other => bail!("Too many candidates for name '{name}'"),
->>>>>>> a434a8b1
         }
     }
 
