--- conflicted
+++ resolved
@@ -1,19 +1,11 @@
-<<<<<<< HEAD
 use std::{borrow::Cow, collections::HashSet, fmt::Display, hash::Hash, iter};
-=======
-use std::{borrow::Cow, collections::HashSet, fmt::Display, iter, rc::Rc};
->>>>>>> 7d5c5214
 
 use flowistry::mir::{placeinfo::PlaceInfo, FlowistryInput};
 use flowistry_pdg::RichLocation;
 use itertools::Itertools;
 use log::{debug, log_enabled, trace, Level};
 
-<<<<<<< HEAD
-=======
-use rustc_borrowck::consumers::{places_conflict, PlaceConflictBias};
 use rustc_errors::DiagCtxtHandle;
->>>>>>> 7d5c5214
 use rustc_hash::{FxHashMap, FxHashSet};
 use rustc_hir::def_id::DefId;
 use rustc_index::IndexVec;
@@ -24,20 +16,12 @@
     },
     ty::{
         AdtKind, EarlyBinder, GenericArgKind, GenericArgsRef, Instance, ParamEnv, Ty, TyCtxt,
-        TyKind,
+        TyKind, TypingEnv,
     },
-<<<<<<< HEAD
-};
-use rustc_mir_dataflow::{self as df, fmt::DebugWithContext, Analysis};
-use rustc_span::{DesugaringKind, Span};
-use rustc_utils::{mir::control_dependencies::ControlDependencies, AdtDefExt, BodyExt, PlaceExt};
-=======
-    ty::{GenericArgKind, GenericArgsRef, Instance, TyCtxt, TyKind},
 };
 use rustc_mir_dataflow::{self as df, fmt::DebugWithContext, Analysis};
 use rustc_span::{source_map::Spanned, DesugaringKind, Span};
-use rustc_utils::{mir::control_dependencies::ControlDependencies, BodyExt, PlaceExt};
->>>>>>> 7d5c5214
+use rustc_utils::{mir::control_dependencies::ControlDependencies, AdtDefExt, BodyExt, PlaceExt};
 
 use crate::{
     approximation::ApproximationHandler,
@@ -46,14 +30,10 @@
     calling_convention::*,
     graph::{DepEdge, DepNode, OneHopLocation, PartialGraph, SourceUse, TargetUse},
     mutation::{ModularMutationVisitor, Mutation, Time},
-<<<<<<< HEAD
     utils::{
         self, handle_shims, is_async, is_virtual, place_ty_eq, try_monomorphize, ShimResult,
         ShimType, TyAsFnResult,
     },
-=======
-    utils::{self, handle_shims, is_async, is_virtual, try_monomorphize, ShimType},
->>>>>>> 7d5c5214
     CallChangeCallback, CallChanges, CallInfo, InlineMissReason, MemoPdgConstructor, SkipCall,
 };
 
@@ -87,86 +67,19 @@
     control_dependencies: ControlDependencies<BasicBlock>,
     pub(crate) body_assignments: utils::BodyAssignments,
     start_loc: FxHashSet<RichLocation>,
-    param_env: ParamEnv<'tcx>,
+    pub(crate) param_env: TypingEnv<'tcx>,
     k: K,
 }
 
-<<<<<<< HEAD
 impl<'tcx, 'a, K> LocalAnalysis<'tcx, 'a, K> {
+    pub(super) fn generic_args(&self) -> GenericArgsRef<'tcx> {
+        self.root.args
+    }
     fn dump_mir(&self) {
         use std::io::Write;
         let path = self.tcx().def_path_str(self.def_id) + ".mir";
         let mut f = std::fs::File::create(path.as_str()).unwrap();
         write!(f, "{}", self.mono_body.to_string(self.tcx()).unwrap()).unwrap();
-=======
-impl<'tcx, 'a> LocalAnalysis<'tcx, 'a> {
-    /// Creates [`GraphConstructor`] for a function resolved as `fn_resolution`
-    /// in a given `calling_context`.
-    ///
-    /// Returns `None`, if we were unable to load the body.
-    pub(crate) fn new(
-        memo: &'a MemoPdgConstructor<'tcx>,
-        root: Instance<'tcx>,
-    ) -> LocalAnalysis<'tcx, 'a> {
-        let tcx = memo.tcx;
-        let def_id = root.def_id();
-        let body_with_facts = memo.body_cache.get(def_id);
-        let param_env = body_with_facts
-            .body()
-            .typing_env(tcx)
-            .with_post_analysis_normalized(tcx);
-        //let param_env = TypingEnv::post_analysis(tcx, def_id).with_post_analysis_normalized(tcx);
-        let body = try_monomorphize(
-            root,
-            tcx,
-            param_env,
-            body_with_facts.body(),
-            tcx.def_span(def_id),
-        )
-        .unwrap();
-
-        if memo.dump_mir {
-            use std::io::Write;
-            let path = tcx.def_path_str(def_id) + ".mir";
-            let mut f = std::fs::File::create(path.as_str()).unwrap();
-            write!(f, "{}", body.to_string(tcx).unwrap()).unwrap();
-            debug!("Dumped debug MIR {path}");
-        }
-
-        let place_info = PlaceInfo::build(tcx, def_id, body_with_facts);
-        let control_dependencies = body.control_dependencies();
-
-        let mut start_loc = FxHashSet::default();
-        start_loc.insert(RichLocation::Start);
-
-        let body_assignments = utils::find_body_assignments(&body);
-
-        LocalAnalysis {
-            memo,
-            root,
-            body_with_facts,
-            mono_body: body,
-            place_info,
-            control_dependencies,
-            start_loc,
-            def_id,
-            body_assignments,
-        }
-    }
-
-    fn make_dep_node(
-        &self,
-        place: Place<'tcx>,
-        location: impl Into<RichLocation>,
-    ) -> DepNode<'tcx> {
-        DepNode::new(
-            place,
-            self.make_call_string(location),
-            self.tcx(),
-            &self.mono_body,
-            self.place_info.children(place).iter().any(|p| *p != place),
-        )
->>>>>>> 7d5c5214
     }
     /// Returns all pairs of `(src, edge)`` such that the given `location` is control-dependent on `edge`
     /// with input `src`.
@@ -280,7 +193,7 @@
                 let alias = self.tcx().erase_regions(*alias);
                 let alias = self
                     .tcx()
-                    .try_subst_and_normalize_erasing_regions(
+                    .try_instantiate_and_normalize_erasing_regions(
                         self.generic_args(),
                         self.param_env,
                         EarlyBinder::bind(alias),
@@ -428,10 +341,6 @@
     fn fmt_fn(&self, def_id: DefId) -> String {
         self.tcx().def_path_str(def_id)
     }
-
-    pub(super) fn generic_args(&self) -> GenericArgsRef<'tcx> {
-        self.root.args
-    }
 }
 
 impl<'tcx, 'a, K: Hash + Eq + Clone> LocalAnalysis<'tcx, 'a, K> {
@@ -447,7 +356,7 @@
         let tcx = memo.tcx;
         let def_id = root.def_id();
         let body_with_facts = memo.body_cache.try_get(def_id)?;
-        let param_env = tcx.param_env_reveal_all_normalized(def_id);
+        let param_env = TypingEnv::post_analysis(tcx, def_id).with_post_analysis_normalized(tcx);
         let body = try_monomorphize(
             root,
             tcx,
@@ -498,7 +407,6 @@
             self.tcx().def_path_str(self.def_id)
         );
 
-<<<<<<< HEAD
         let (called_def_id, generic_args) = match self.operand_to_def_id(&func) {
             TyAsFnResult::Resolved {
                 def_id,
@@ -510,15 +418,9 @@
                 return None;
             }
             TyAsFnResult::NotAFunction => {
-                self.tcx().sess.span_err(span, "Operand is not a function");
+                self.dcx().span_err(span, "Operand is not a function");
                 return None;
             }
-=======
-        let Some((called_def_id, generic_args)) = self.operand_to_def_id(&func) else {
-            self.dcx()
-                .span_err(span, "Operand is cannot be interpreted as function");
-            return None;
->>>>>>> 7d5c5214
         };
         trace!(
             "Resolved call to function: {} with generic args {generic_args:?}",
@@ -570,8 +472,7 @@
             return None;
         };
 
-<<<<<<< HEAD
-        let call_kind = match handle_shims(resolved_fn, self.tcx(), param_env) {
+        let call_kind = match handle_shims(resolved_fn, self.tcx(), typing_env, span) {
             ShimResult::IsHandledShim {
                 instance,
                 shim_type,
@@ -588,17 +489,6 @@
             ShimResult::IsNotShim => {
                 self.classify_call_kind(called_def_id, resolved_fn, &args, span)
             }
-=======
-        let call_kind = if let Some((instance, shim_type)) =
-            handle_shims(resolved_fn, self.tcx(), typing_env, span)
-        {
-            resolved_fn = instance;
-            CallKind::Indirect {
-                shim: Some(shim_type),
-            }
-        } else {
-            self.classify_call_kind(called_def_id, resolved_fn, &args, span)
->>>>>>> 7d5c5214
         };
         let resolved_def_id = resolved_fn.def_id();
         if log_enabled!(Level::Trace) && called_def_id != resolved_def_id {
@@ -613,7 +503,6 @@
         trace!("  Handling call! with kind {}", call_kind);
 
         // Recursively generate the PDG for the child function.
-<<<<<<< HEAD
 
         let info = CallInfo {
             callee: resolved_fn,
@@ -634,42 +523,11 @@
             span,
             arguments: &args,
             caller_body: &self.mono_body,
-            param_env,
+            param_env: typing_env,
             cache_key: &self.k,
         };
 
         let call_changes = self.call_change_callback().on_inline(info);
-=======
-        let cache_key = resolved_fn;
-
-        let is_cached = self.memo.is_in_cache(cache_key);
-
-        let call_changes = self.call_change_callback().map(|callback| {
-            let info = CallInfo {
-                callee: resolved_fn,
-                call_string: self.make_call_string(location),
-                is_cached,
-                async_parent: if let CallKind::AsyncPoll(poll) = &call_kind {
-                    // Special case for async. We ask for skipping not on the closure, but
-                    // on the "async" function that created it. This is needed for
-                    // consistency in skipping. Normally, when "poll" is inlined, mutations
-                    // introduced by the creator of the future are not recorded and instead
-                    // handled here, on the closure. But if the closure is skipped we need
-                    // those mutations to occur. To ensure this we always ask for the
-                    // "CallChanges" on the creator so that both creator and closure have
-                    // the same view of whether they are inlined or "Skip"ped.
-                    poll.async_fn_parent
-                } else {
-                    None
-                },
-                span,
-                arguments: &args,
-                caller_body: &self.mono_body,
-                param_env: typing_env,
-            };
-            callback.on_inline(info)
-        });
->>>>>>> 7d5c5214
 
         // Handle async functions at the time of polling, not when the future is created.
         if is_async(tcx, resolved_def_id) {
@@ -710,27 +568,14 @@
         };
         if is_virtual(tcx, resolved_def_id) {
             trace!("  bailing because is unresolvable trait method");
-<<<<<<< HEAD
             self.call_change_callback().on_inline_miss(
                 resolved_fn,
-                param_env,
+                typing_env,
                 location,
                 self.root,
                 InlineMissReason::TraitMethod,
                 span,
             );
-=======
-            if let Some(callback) = self.call_change_callback() {
-                callback.on_inline_miss(
-                    resolved_fn,
-                    typing_env,
-                    location,
-                    self.root,
-                    InlineMissReason::TraitMethod,
-                    span,
-                );
-            }
->>>>>>> 7d5c5214
             return None;
         }
 
@@ -853,19 +698,8 @@
         )
     }
 
-<<<<<<< HEAD
     pub(crate) fn construct_partial(&'a self) -> PartialGraph<'tcx, K> {
-        let mut analysis = self
-            .into_engine(self.tcx(), &self.mono_body)
-            .iterate_to_fixpoint();
-=======
-    pub(super) fn generic_args(&self) -> GenericArgsRef<'tcx> {
-        self.root.args
-    }
-
-    pub(crate) fn construct_partial(&'a self) -> PartialGraph<'tcx> {
         let mut analysis = self.iterate_to_fixpoint(self.tcx(), &self.mono_body, None);
->>>>>>> 7d5c5214
 
         let mut final_state = PartialGraph::new(
             self.generic_args(),
@@ -929,7 +763,6 @@
         original_args: &'b [Spanned<Operand<'tcx>>],
         span: Span,
     ) -> CallKind<'tcx> {
-<<<<<<< HEAD
         let lang_items = self.tcx().lang_items();
         // Why is calling `is_async_fn_or_block` here necessary? Because the
         // rewriting of arguments only needs to take place if rustc
@@ -945,16 +778,8 @@
         {
             return match self.find_async_args(resolved_fn, original_args, span) {
                 Ok(poll) => CallKind::AsyncPoll(poll),
-                Err(str) => self.tcx().sess.span_fatal(span, str),
+                Err(str) => self.tcx().dcx().span_fatal(span, str),
             };
-=======
-        match self.try_poll_call_kind(def_id, resolved_fn, original_args) {
-            AsyncDeterminationResult::Resolved(r) => r,
-            AsyncDeterminationResult::NotAsync => self
-                .try_indirect_call_kind(resolved_fn.def_id())
-                .unwrap_or(CallKind::Direct),
-            AsyncDeterminationResult::Unresolvable(reason) => self.dcx().span_fatal(span, reason),
->>>>>>> 7d5c5214
         }
         self.try_indirect_call_kind(resolved_fn.def_id())
             .unwrap_or(CallKind::Direct)
@@ -962,11 +787,7 @@
 
     fn try_indirect_call_kind(&self, def_id: DefId) -> Option<CallKind<'tcx>> {
         self.tcx()
-<<<<<<< HEAD
-            .is_closure(def_id)
-=======
             .is_closure_like(def_id)
->>>>>>> 7d5c5214
             .then_some(CallKind::Indirect { shim: None })
     }
 
@@ -980,10 +801,6 @@
         vis
     }
 
-<<<<<<< HEAD
-=======
-impl<'tcx> LocalAnalysis<'tcx, '_> {
->>>>>>> 7d5c5214
     fn handle_terminator(
         &self,
         terminator: &Terminator<'tcx>,
@@ -1017,11 +834,7 @@
     }
 }
 
-<<<<<<< HEAD
-impl<'tcx, 'a, K> df::AnalysisDomain<'tcx> for &'a LocalAnalysis<'tcx, 'a, K> {
-=======
-impl<'a, 'tcx> df::Analysis<'tcx> for &'a LocalAnalysis<'tcx, 'a> {
->>>>>>> 7d5c5214
+impl<'a, 'tcx, K: Hash + Eq + Clone> df::Analysis<'tcx> for &'a LocalAnalysis<'tcx, 'a, K> {
     type Domain = InstructionState<'tcx>;
 
     const NAME: &'static str = "LocalPdgConstruction";
@@ -1031,14 +844,7 @@
     }
 
     fn initialize_start_block(&self, _body: &Body<'tcx>, _state: &mut Self::Domain) {}
-<<<<<<< HEAD
-}
-
-impl<'a, 'tcx, K: Hash + Eq + Clone> df::Analysis<'tcx> for &'a LocalAnalysis<'tcx, 'a, K> {
-    fn apply_statement_effect(
-=======
     fn apply_primary_statement_effect(
->>>>>>> 7d5c5214
         &mut self,
         state: &mut Self::Domain,
         statement: &Statement<'tcx>,
@@ -1123,7 +929,7 @@
         TyKind::Array(..) | TyKind::Slice(..) => true,
         TyKind::Ref(..) => false,
         TyKind::RawPtr(..) => true,
-        TyKind::Closure(_, args) | TyKind::Generator(_, args, _) => {
+        TyKind::Closure(_, args) | TyKind::Coroutine(_, args) => {
             is_split(args.as_closure().tupled_upvars_ty(), context, tcx)
         }
         TyKind::FnDef(..)
