--- conflicted
+++ resolved
@@ -3,20 +3,14 @@
     path::PathBuf,
     time::{Duration, Instant},
 };
-<<<<<<< HEAD
 
 use log::debug;
-=======
->>>>>>> 7d5c5214
 
 use flowistry::mir::FlowistryInput;
 
 use polonius_engine::FactTypes;
 use rustc_borrowck::consumers::{ConsumerOptions, RustcFacts};
-<<<<<<< HEAD
 use rustc_data_structures::{steal::Steal, sync::RwLock};
-=======
->>>>>>> 7d5c5214
 use rustc_hash::FxHashMap;
 use rustc_hir::{
     def_id::{CrateNum, DefId, DefIndex, LocalDefId, LOCAL_CRATE},
@@ -30,17 +24,10 @@
     ty::TyCtxt,
 };
 
-<<<<<<< HEAD
-
-=======
 use rustc_type_ir::RegionVid;
->>>>>>> 7d5c5214
 use rustc_utils::cache::Cache;
 
-use crate::{
-    encoder::{decode_from_file, encode_to_file},
-    utils::Captures,
-};
+use crate::encoder::{decode_from_file, encode_to_file};
 
 /// A mir [`Body`] and all the additional borrow checking facts that our
 /// points-to analysis needs.
@@ -91,17 +78,11 @@
             body: body_with_facts.body,
             input_facts: FlowistryFacts {
                 subset_base: body_with_facts
-<<<<<<< HEAD
-                    .region_inference_context
-                    .outlives_constraints()
-                    .map(|constraint| (constraint.sup, constraint.sub))
-=======
                     .input_facts
                     .expect("polonius input must exist")
                     .subset_base
                     .iter()
                     .map(|&(v1, v2, _)| (v1.into(), v2.into()))
->>>>>>> 7d5c5214
                     .collect(),
             },
         })
@@ -113,20 +94,7 @@
         &self.body
     }
 
-<<<<<<< HEAD
-    fn input_facts_subset_base(
-        self,
-    ) -> Box<
-        dyn Iterator<
-                Item = (
-                    <RustcFacts as FactTypes>::Origin,
-                    <RustcFacts as FactTypes>::Origin,
-                ),
-            > + 'tcx,
-    > {
-=======
     fn input_facts_subset_base(self) -> Box<dyn Iterator<Item = (RegionVid, RegionVid)> + 'tcx> {
->>>>>>> 7d5c5214
         Box::new(self.input_facts.subset_base.iter().copied())
     }
 }
@@ -135,14 +103,7 @@
 /// needs.
 #[derive(Debug, Encodable, Decodable)]
 pub struct FlowistryFacts {
-<<<<<<< HEAD
-    pub subset_base: Vec<(
-        <RustcFacts as FactTypes>::Origin,
-        <RustcFacts as FactTypes>::Origin,
-    )>,
-=======
     pub subset_base: Vec<(RegionVid, RegionVid)>,
->>>>>>> 7d5c5214
 }
 
 pub type LocationIndex = <RustcFacts as FactTypes>::Point;
@@ -158,11 +119,10 @@
     cache: Cache<CrateNum, BodyMap<'tcx>>,
     local_cache: Cache<DefIndex, CachedBody<'tcx>>,
     timer: RefCell<Duration>,
-<<<<<<< HEAD
     std_crates: Vec<CrateNum>,
 }
 
-pub fn std_crates<'tcx>(tcx: TyCtxt<'tcx>) -> impl Iterator<Item = CrateNum> + Captures<'tcx> {
+pub fn std_crates<'tcx>(tcx: TyCtxt<'tcx>) -> impl Iterator<Item = CrateNum> + use<'tcx> {
     tcx.crates(()).iter().copied().filter(move |&c| {
         c != LOCAL_CRATE
             && tcx
@@ -170,8 +130,6 @@
                 .iter()
                 .all(|p| p.starts_with(&tcx.sess().sysroot))
     })
-=======
->>>>>>> 7d5c5214
 }
 
 impl<'tcx> BodyCache<'tcx> {
@@ -181,10 +139,7 @@
             cache: Default::default(),
             local_cache: Default::default(),
             timer: RefCell::new(Duration::ZERO),
-<<<<<<< HEAD
             std_crates: std_crates(tcx).collect(),
-=======
->>>>>>> 7d5c5214
         }
     }
 
@@ -192,7 +147,6 @@
         *self.timer.borrow()
     }
 
-<<<<<<< HEAD
     pub fn get(&self, key: DefId) -> &'tcx CachedBody<'tcx> {
         self.try_get(key)
             .unwrap_or_else(|| panic!("INVARIANT VIOLATION: {key:?} is not loadable"))
@@ -201,21 +155,12 @@
     /// Serve the body from the cache or read it from the disk.
     pub fn try_get(&self, key: DefId) -> Option<&'tcx CachedBody<'tcx>> {
         let body = if let Some(local) = key.as_local() {
-            self.local_cache.get(local.local_def_index, |_| {
-=======
-    /// Serve the body from the cache or read it from the disk.
-    ///
-    /// Returns `None` if the policy forbids loading from this crate.
-    pub fn get(&self, key: DefId) -> &'tcx CachedBody<'tcx> {
-        let body = if let Some(local) = key.as_local() {
             self.local_cache.get(&local.local_def_index, |_| {
->>>>>>> 7d5c5214
                 let start = Instant::now();
                 let res = CachedBody::retrieve(self.tcx, local);
                 *self.timer.borrow_mut() += start.elapsed();
                 res
             })
-<<<<<<< HEAD
         } else if self.std_crates.contains(&key.krate) {
             return None;
         } else if self.tcx.is_foreign_item(key) {
@@ -223,7 +168,7 @@
         } else {
             let res = self
                 .cache
-                .get(key.krate, |_| {
+                .get(&key.krate, |_| {
                     let result = load_body_and_facts(self.tcx, key.krate);
                     log::debug!(
                         "Loaded {} bodies from {}",
@@ -237,13 +182,6 @@
                     panic!("INVARIANT VIOLATION: body map loaded but {key:?} not found")
                 });
             res
-=======
-        } else {
-            self.cache
-                .get(&key.krate, |_| load_body_and_facts(self.tcx, key.krate))
-                .get(&key.index)
-                .expect("Invariant broken, body for this is should exist")
->>>>>>> 7d5c5214
         };
 
         // SAFETY: Theoretically this struct may not outlive the body, but
@@ -252,11 +190,7 @@
         // (because it needs global variables like MIR_BODIES).
         //
         // So until we fix flowistry's lifetimes this is good enough.
-<<<<<<< HEAD
         Some(unsafe { std::mem::transmute(body) })
-=======
-        unsafe { std::mem::transmute(body) }
->>>>>>> 7d5c5214
     }
 }
 
@@ -328,7 +262,6 @@
     let bodies: BodyMap<'tcx> = vis
         .targets
         .iter()
-<<<<<<< HEAD
         .filter_map(|local_def_id| {
             let to_write = CachedBody::try_retrieve(tcx, *local_def_id);
 
@@ -337,23 +270,13 @@
             }
 
             Some((local_def_id.local_def_index, to_write?))
-=======
-        .map(|local_def_id| {
-            let to_write = CachedBody::retrieve(tcx, *local_def_id);
-
-            (local_def_id.local_def_index, to_write)
->>>>>>> 7d5c5214
         })
         .collect();
     let tc_time = tc_start.elapsed();
     let dump_time = Instant::now();
     let path = intermediate_out_dir(tcx, INTERMEDIATE_ARTIFACT_EXT);
-<<<<<<< HEAD
     encode_to_file(tcx, &path, &bodies);
     debug!("Dumped {} bodies to {}", bodies.len(), path.display());
-=======
-    encode_to_file(tcx, path, &bodies);
->>>>>>> 7d5c5214
     (tc_time, dump_time.elapsed())
 }
 
@@ -374,7 +297,6 @@
 }
 
 /// Try to load a [`CachedBody`] for this id.
-<<<<<<< HEAD
 fn load_body_and_facts<'tcx>(tcx: TyCtxt<'tcx>, krate: CrateNum) -> BodyMap<'tcx> {
     let paths = local_or_remote_paths(krate, tcx, INTERMEDIATE_ARTIFACT_EXT);
     for target_path in &paths {
@@ -390,20 +312,6 @@
         "No facts for {:?} found at any path tried: {paths:?}",
         tcx.crate_name(krate)
     );
-=======
-fn load_body_and_facts(tcx: TyCtxt<'_>, krate: CrateNum) -> BodyMap<'_> {
-    let paths = local_or_remote_paths(krate, tcx, INTERMEDIATE_ARTIFACT_EXT);
-    for path in &paths {
-        if !path.exists() {
-            continue;
-        }
-
-        let data = decode_from_file(tcx, path).unwrap();
-        return data;
-    }
-
-    panic!("No facts for {krate:?} found at any path tried: {paths:?}");
->>>>>>> 7d5c5214
 }
 
 /// Create the name of the file in which to store intermediate artifacts.
