--- conflicted
+++ resolved
@@ -11,13 +11,9 @@
     },
     ty::{GenericArgsRef, Instance, TyCtxt},
 };
-use rustc_span::Span;
-
-<<<<<<< HEAD
-use crate::utils::{is_async, TyAsFnResult};
-=======
-use crate::utils::{is_async, ArgSlice};
->>>>>>> 7d5c5214
+use rustc_span::{source_map::Spanned, Span};
+
+use crate::utils::{is_async, ArgSlice, TyAsFnResult};
 
 use super::{local_analysis::LocalAnalysis, utils};
 
@@ -201,42 +197,18 @@
     tcx.coroutine_is_async(instance.def_id())
 }
 
-<<<<<<< HEAD
 impl<'tcx, 'mir, K> LocalAnalysis<'tcx, 'mir, K> {
     /// Given the arguments to a `Future::poll` call, walk back through the
     /// body to find the original future being polled, and get the arguments to the future.
     pub fn find_async_args<'a>(
-=======
-impl<'tcx> LocalAnalysis<'tcx, '_> {
-    /// Checks whether the function call, described by the unresolved `def_id`
-    /// and the resolved instance `resolved_fn` is a call to [`<T as
-    /// Future>::poll`](std::future::Future::poll) where `T` is the type of an
-    /// `async fn` or `async {}` created generator.
-    ///
-    /// Resolves the original arguments that constituted the generator.
-    pub(crate) fn try_poll_call_kind<'a>(
->>>>>>> 7d5c5214
         &'a self,
         resolved_fn: Instance<'tcx>,
-<<<<<<< HEAD
-        args: &'a [Operand<'tcx>],
+        args: &'a [Spanned<Operand<'tcx>>],
         span: Span,
     ) -> Result<AsyncFnPollEnv<'tcx>, String> {
         let precise = self.find_async_args_precise(args);
         if precise.is_ok() || span.desugaring_kind() == Some(rustc_span::DesugaringKind::Await) {
             return precise;
-=======
-        original_args: ArgSlice<'a, 'tcx>,
-    ) -> AsyncDeterminationResult<CallKind<'tcx>> {
-        let lang_items = self.tcx().lang_items();
-        if lang_items.future_poll_fn() == Some(def_id)
-            && is_async_fn_or_block(self.tcx(), resolved_fn)
-        {
-            match self.find_async_args(original_args) {
-                Ok(poll) => AsyncDeterminationResult::Resolved(CallKind::AsyncPoll(poll)),
-                Err(str) => AsyncDeterminationResult::Unresolvable(str),
-            }
->>>>>>> 7d5c5214
         } else {
             let parent = self.tcx().parent(resolved_fn.def_id());
             Ok(AsyncFnPollEnv {
@@ -244,12 +216,12 @@
                     utils::try_resolve_function(
                         self.tcx(),
                         parent,
-                        self.tcx().param_env_reveal_all_normalized(self.def_id),
+                        self.param_env,
                         resolved_fn.args,
                     )
                     .unwrap()
                 }),
-                generator_data: args[0].place().unwrap(),
+                generator_data: args[0].node.place().unwrap(),
                 precise: false,
             })
         }
@@ -300,16 +272,11 @@
         debug_assert!(new_pin_args.len() == 1);
 
         let future_aliases = self
-<<<<<<< HEAD
-            .aliases(self.tcx().mk_place_deref(new_pin_args[0].place().unwrap()))
-            .collect::<Vec<_>>();
-=======
             .aliases(
                 self.tcx()
                     .mk_place_deref(new_pin_args[0].node.place().unwrap()),
             )
-            .collect_vec();
->>>>>>> 7d5c5214
+            .collect::<Vec<_>>();
         debug_assert!(future_aliases.len() == 1);
         let future = *future_aliases.first().unwrap();
 
