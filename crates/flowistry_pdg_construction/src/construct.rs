use std::{borrow::Cow, fmt, hash::Hash, rc::Rc};

use either::Either;
use flowistry::mir::FlowistryInput;
use log::trace;
use petgraph::graph::{DiGraph, NodeIndex};

use flowistry_pdg::{CallString, GlobalLocation, RichLocation};

<<<<<<< HEAD
use df::{AnalysisDomain, Results, ResultsVisitor};
use rustc_error_messages::DiagnosticMessage;
=======
use df::{Results, ResultsVisitor};
>>>>>>> 7d5c5214
use rustc_hash::FxHashMap;
use rustc_hir::def_id::{DefId, LocalDefId};
use rustc_index::IndexVec;
use rustc_middle::{
    mir::{visit::Visitor, AggregateKind, Location, Place, Rvalue, Terminator, TerminatorKind},
    ty::{Instance, TyCtxt, TypingEnv},
};
use rustc_mir_dataflow as df;

use crate::{
    async_support::*,
    body_cache::{self, BodyCache, CachedBody},
    call_tree_visit::{self, VisitDriver},
    callback::DefaultCallback,
    calling_convention::PlaceTranslator,
    graph::{DepEdge, DepGraph, DepNode, OneHopLocation, PartialGraph, SourceUse, TargetUse},
    local_analysis::{CallHandling, InstructionState, LocalAnalysis},
    mutation::{ModularMutationVisitor, Mutation, Time},
    two_level_cache::TwoLevelCache,
    utils::{manufacture_substs_for, try_resolve_function},
    CallChangeCallback,
};

#[derive(Debug, Clone, Copy)]
pub enum ConstructionResult<T> {
    Success(T),
    Recursive,
    /// The body could not be loaded. At the moment this means this is an extern item.
    Unconstructible,
}

impl<T> ConstructionResult<T> {
    pub fn unwrap(self) -> T {
        match self {
            ConstructionResult::Success(t) => t,
            ConstructionResult::Recursive => panic!("Recursion detected"),
            ConstructionResult::Unconstructible => panic!("Unconstructible body"),
        }
    }

    pub fn unwrap_or_msg(self, msg: impl FnOnce() -> String) -> T {
        match self {
            ConstructionResult::Success(t) => t,
            ConstructionResult::Recursive => panic!("Recursion detected: {}", msg()),
            ConstructionResult::Unconstructible => panic!("Unconstrutible body: {}", msg()),
        }
    }

    pub fn expect(self, msg: &str) -> T {
        match self {
            ConstructionResult::Success(t) => t,
            ConstructionResult::Recursive => panic!("Recursion detected: {}", msg),
            ConstructionResult::Unconstructible => panic!("Unconstrutible body: {}", msg),
        }
    }
}

/// A memoizing constructor of PDGs.
///
/// Each `(LocalDefId, GenericArgs)` pair is guaranteed to be constructed only
/// once.
pub struct MemoPdgConstructor<'tcx, K> {
    pub(crate) tcx: TyCtxt<'tcx>,
    pub(crate) call_change_callback: Rc<dyn CallChangeCallback<'tcx, K> + 'tcx>,
    pub(crate) dump_mir: bool,
    pub(crate) async_info: Rc<AsyncInfo>,
<<<<<<< HEAD
    pub pdg_cache: PdgCache<'tcx, K>,
=======
    pub pdg_cache: PdgCache<'tcx>,
>>>>>>> 7d5c5214
    pub(crate) body_cache: Rc<body_cache::BodyCache<'tcx>>,
    disable_cache: bool,
    relaxed: bool,
}

impl<'tcx, K: Default> MemoPdgConstructor<'tcx, K> {
    /// Initialize the constructor.
    pub fn new(tcx: TyCtxt<'tcx>) -> Self {
        Self::new_with_callbacks(tcx, DefaultCallback)
    }
    /// Initialize the constructor.
    pub fn new_with_cache(tcx: TyCtxt<'tcx>, body_cache: Rc<body_cache::BodyCache<'tcx>>) -> Self {
        Self {
            tcx,
            call_change_callback: Rc::new(DefaultCallback),
            dump_mir: false,
            async_info: AsyncInfo::make(tcx).expect("Async functions are not defined"),
            pdg_cache: Default::default(),
            body_cache,
            disable_cache: false,
            relaxed: false,
        }
    }
}

impl<'tcx, K> MemoPdgConstructor<'tcx, K> {
    /// Initialize the constructor.
    pub fn new_with_callbacks(
        tcx: TyCtxt<'tcx>,
        callback: impl CallChangeCallback<'tcx, K> + 'tcx,
    ) -> Self {
        Self {
            tcx,
            call_change_callback: Rc::new(callback),
            dump_mir: false,
            async_info: AsyncInfo::make(tcx).expect("Async functions are not defined"),
            pdg_cache: Default::default(),
            body_cache: Rc::new(BodyCache::new(tcx)),
            disable_cache: false,
            relaxed: false,
        }
    }

    pub fn with_disable_cache(&mut self, disable_cache: bool) -> &mut Self {
        self.disable_cache = disable_cache;
        self
    }

    /// Dump the MIR of any function that is visited.
    pub fn with_dump_mir(&mut self, dump_mir: bool) -> &mut Self {
        self.dump_mir = dump_mir;
        self
    }

    pub fn with_relaxed(&mut self, relaxed: bool) -> &mut Self {
        self.relaxed = relaxed;
        self
    }

    /// Register a callback to determine how to deal with function calls seen.
    /// Overwrites any previously registered callback with no warning.
    pub fn with_call_change_callback(
        &mut self,
        callback: impl CallChangeCallback<'tcx, K> + 'tcx,
    ) -> &mut Self {
        self.call_change_callback = Rc::new(callback);
        self
    }

    /// Try to retrieve or load a body for this id.
    ///
    /// Make sure the body is retrievable or this function will panic.
    pub fn body_for_def_id(&self, key: DefId) -> &'tcx CachedBody<'tcx> {
        self.body_cache.get(key)
    }

    /// Access to the underlying body cache.
    pub fn body_cache(&self) -> &Rc<BodyCache<'tcx>> {
        &self.body_cache
    }
    /// Used for testing.
    pub fn take_call_changes_policy(&mut self) -> Rc<dyn CallChangeCallback<'tcx, K> + 'tcx> {
        self.call_change_callback.clone()
    }

    pub(crate) fn maybe_span_err(&self, span: rustc_span::Span, msg: impl Into<DiagnosticMessage>) {
        if self.relaxed {
            self.tcx.sess.span_warn(span, msg.into());
        } else {
            self.tcx.sess.span_err(span, msg.into());
        }
    }
}

impl<'tcx, K: std::hash::Hash + Eq + Clone> MemoPdgConstructor<'tcx, K> {
    /// Construct the intermediate PDG for this function. Instantiates any
    /// generic arguments as `dyn <constraints>`.
    pub fn construct_root<'a>(&'a self, function: LocalDefId) -> Cow<'a, PartialGraph<'tcx, K>> {
        let generics = manufacture_substs_for(self.tcx, function.to_def_id())
            .map_err(|i| vec![i])
            .unwrap();
        let resolution = try_resolve_function(
            self.tcx,
            function.to_def_id(),
            TypingEnv::post_analysis(self.tcx, function.to_def_id()),
            generics,
        )
        .unwrap();

        let key = (resolution, self.call_change_callback.root_k(resolution));

        self.construct_for(key).unwrap_or_msg(|| {
            format!("Failed to construct PDG for {function:?} with generics {generics:?}")
        })
    }

    /// Construct a  graph for this instance of return it from the cache.
    ///
    /// Returns `None` if this is a recursive call trying to construct the graph again.
    pub(crate) fn construct_for<'a>(
        &'a self,
<<<<<<< HEAD
        descriptor: (Instance<'tcx>, K),
    ) -> ConstructionResult<Cow<'a, PartialGraph<'tcx, K>>> {
        let (resolution, k) = descriptor.clone();
        let mut construct = Some(|| {
            let g = LocalAnalysis::new(self, resolution, k)?.construct_partial();
            Some(g)
        });
        let mut was_constructed = false;
        let result = self.pdg_cache.get_maybe_recursive(descriptor, |_| {
            was_constructed = true;
            (construct.take().unwrap())()
        });
        if self.disable_cache && result.is_some() && !was_constructed {
            return (construct.take().unwrap())()
                .map_or(ConstructionResult::Unconstructible, |r| {
                    ConstructionResult::Success(Cow::Owned(r))
                });
        }
        match result {
            None => ConstructionResult::Recursive,
            Some(None) => ConstructionResult::Unconstructible,
            Some(Some(g)) => ConstructionResult::Success(Cow::Borrowed(g)),
        }
=======
        resolution: Instance<'tcx>,
    ) -> Option<&'a PartialGraph<'tcx>> {
        self.pdg_cache.get_maybe_recursive(&resolution, |_| {
            let g = LocalAnalysis::new(self, resolution).construct_partial();
            trace!("Computed new for {resolution:?}");
            g.check_invariants();
            g
        })
>>>>>>> 7d5c5214
    }

    /// Has a PDG been constructed for this instance before?
    pub fn is_in_cache(&self, resolution: PdgCacheKey<'tcx, K>) -> bool {
        self.pdg_cache.is_in_cache(&resolution)
    }

    pub fn is_recursion(&self, instance: Instance<'tcx>) -> bool {
        // This should be provided by the cache itself.
        self.pdg_cache
            .as_ref()
            .borrow()
            .get(&instance)
            .map_or(false, |v| v.0)
    }

    /// Construct a final PDG for this function. Same as
    /// [`Self::construct_root`] this instantiates all generics as `dyn`.
    ///
    /// Additionally if this is an `async fn` or `#[async_trait]` it will inline
    /// the closure as though the function were called with `poll`.
    pub fn construct_graph(&self, function: LocalDefId) -> DepGraph<'tcx> {
        if let Some((generator, loc, _ty)) = determine_async(
            self.tcx,
            function.to_def_id(),
            self.body_cache.try_get(function.to_def_id()).unwrap_or_else(|| panic!("INVARIANT VIOLATED: body for local function {function:?} cannot be loaded.")).body(),
        ) {
            // TODO remap arguments

            // Note that this deliberately register this result in a separate
            // cache. This is because when this async fn is called somewhere we
            // don't want to use this "fake inlined" version.
            self.construct_root(generator.def_id().expect_local())
                .to_petgraph_with_extra_global_location(
                    self,
                    GlobalLocation {
                        function: function.to_def_id(),
                        location: flowistry_pdg::RichLocation::Location(loc),
                    }
                )
        } else {
            self.construct_root(function).to_petgraph(self)
        }
    }
}

type LocalAnalysisResults<'tcx, 'mir, K> = Results<'tcx, &'mir LocalAnalysis<'tcx, 'mir, K>>;

<<<<<<< HEAD
impl<'mir, 'tcx, K: Hash + Eq + Clone>
    ResultsVisitor<'mir, 'tcx, LocalAnalysisResults<'tcx, 'mir, K>> for PartialGraph<'tcx, K>
{
    type FlowState = <&'mir LocalAnalysis<'tcx, 'mir, K> as AnalysisDomain<'tcx>>::Domain;

    fn visit_statement_before_primary_effect(
        &mut self,
        results: &LocalAnalysisResults<'tcx, 'mir, K>,
        state: &Self::FlowState,
=======
impl<'mir, 'tcx> ResultsVisitor<'mir, 'tcx, &'mir LocalAnalysis<'tcx, 'mir>>
    for PartialGraph<'tcx>
{
    fn visit_after_early_statement_effect(
        &mut self,
        results: &mut LocalAnalysisResults<'tcx, 'mir>,
        state: &InstructionState<'tcx>,
>>>>>>> 7d5c5214
        statement: &'mir rustc_middle::mir::Statement<'tcx>,
        location: Location,
    ) {
        let mut vis = self.modular_mutation_visitor(results, state);

        vis.visit_statement(statement, location)
    }

    /// We handle terminators during graph construction generally in the before
    /// state, because we're interested in what the dependencies of our read
    /// places are before the modification pass overwrites the read places from
    /// any mutable arguments.
    ///
    /// There is one exception which is that non-inlined function calls are
    /// handled in two steps. Before the primary effects we generate edges from
    /// the dependencies to the input arguments. After the primary effect we
    /// insert edges from each argument to each modified location. It is cleaner
    /// to do this afterwards, because the logic that resolves a place to a
    /// graph node assumes that you are reading all of your inputs from the
    /// "last_modification". In the "before" state that map contains the
    /// "original" dependencies of each argument, e.g. we haven't combined them
    /// with the reachable places yet. So this ordering means we can reuse the
    /// same logic but just have to run it twice for every non-inlined function
    /// call site.
    fn visit_after_early_terminator_effect(
        &mut self,
<<<<<<< HEAD
        results: &LocalAnalysisResults<'tcx, 'mir, K>,
        state: &Self::FlowState,
=======
        results: &mut LocalAnalysisResults<'tcx, 'mir>,
        state: &InstructionState<'tcx>,
>>>>>>> 7d5c5214
        terminator: &'mir rustc_middle::mir::Terminator<'tcx>,
        location: Location,
    ) {
        if let TerminatorKind::SwitchInt { discr, .. } = &terminator.kind {
            if let Some(place) = discr.place() {
                self.register_mutation(
                    results,
                    state,
                    Inputs::Unresolved {
                        places: vec![(place, None)],
                    },
                    Either::Left(place),
                    location,
                    TargetUse::Assign,
                );
            }
            return;
        }

        if self.handle_as_inline(results, state, terminator, location) {
            return;
        }
        trace!("Handling terminator {:?} as not inlined", terminator.kind);
        let mut arg_vis =
            ModularMutationVisitor::new(&results.analysis.place_info, move |location, mutation| {
                self.register_mutation(
                    results,
                    state,
                    Inputs::Unresolved {
                        places: mutation.inputs,
                    },
                    Either::Left(mutation.mutated),
                    location,
                    mutation.mutation_reason,
                )
            });
        arg_vis.set_time(Time::Before);
        arg_vis.visit_terminator(terminator, location);
    }

    fn visit_after_primary_terminator_effect(
        &mut self,
<<<<<<< HEAD
        results: &LocalAnalysisResults<'tcx, 'mir, K>,
        state: &Self::FlowState,
=======
        results: &mut LocalAnalysisResults<'tcx, 'mir>,
        state: &InstructionState<'tcx>,
>>>>>>> 7d5c5214
        terminator: &'mir rustc_middle::mir::Terminator<'tcx>,
        location: Location,
    ) {
        if let TerminatorKind::Call { func, args, .. } = &terminator.kind {
            if matches!(
                results.analysis.determine_call_handling(
                    location,
                    Cow::Borrowed(func),
                    Cow::Borrowed(args),
                    terminator.source_info.span
                ),
                Some(CallHandling::Ready { .. })
            ) {
                return;
            }
        }

        trace!("Handling terminator {:?} as not inlined", terminator.kind);
        let mut arg_vis =
            ModularMutationVisitor::new(&results.analysis.place_info, move |location, mutation| {
                self.register_mutation(
                    results,
                    state,
                    Inputs::Unresolved {
                        places: mutation.inputs,
                    },
                    Either::Left(mutation.mutated),
                    location,
                    mutation.mutation_reason,
                )
            });
        arg_vis.set_time(Time::After);
        arg_vis.visit_terminator(terminator, location);
    }
}

impl<'tcx, K: Hash + Eq + Clone> PartialGraph<'tcx, K> {
    fn modular_mutation_visitor<'a, 'mir>(
        &'a mut self,
        results: &'a LocalAnalysisResults<'tcx, 'mir, K>,
        state: &'a InstructionState<'tcx>,
    ) -> ModularMutationVisitor<'a, 'tcx, impl FnMut(Location, Mutation<'tcx>) + use<'a, 'tcx, 'mir>>
    {
        ModularMutationVisitor::new(&results.analysis.place_info, move |location, mutation| {
            self.register_mutation(
                results,
                state,
                Inputs::Unresolved {
                    places: mutation.inputs,
                },
                Either::Left(mutation.mutated),
                location,
                mutation.mutation_reason,
            )
        })
    }

    /// returns whether we were able to successfully handle this as inline
    fn handle_as_inline<'a>(
        &mut self,
<<<<<<< HEAD
        results: &LocalAnalysisResults<'tcx, 'a, K>,
        state: &'a InstructionState<'tcx>,
=======
        results: &LocalAnalysisResults<'tcx, 'a>,
        state: &InstructionState<'tcx>,
>>>>>>> 7d5c5214
        terminator: &Terminator<'tcx>,
        location: Location,
    ) -> bool {
        let TerminatorKind::Call {
            func,
            args,
            destination,
            ..
        } = &terminator.kind
        else {
            return false;
        };
        let constructor = &results.analysis;
        let Some(handling) = constructor.determine_call_handling(
            location,
            Cow::Borrowed(func),
            Cow::Borrowed(args),
            terminator.source_info.span,
        ) else {
            return false;
        };

        let ((child_instance, k), child_descriptor, calling_convention, precise) = match handling {
            CallHandling::Ready {
                calling_convention,
                descriptor,
                precise,
            } => (
                descriptor.clone(),
                constructor
                    .memo
                    .construct_for(descriptor)
                    .expect("Recursion check should have already happened"),
                calling_convention,
                precise,
            ),
            CallHandling::ApproxAsyncFn => {
                // Register a synthetic assignment of `future = (arg0, arg1, ...)`.
                let rvalue = Rvalue::Aggregate(
                    Box::new(AggregateKind::Tuple),
                    IndexVec::from_iter(args.iter().map(|op| op.node.clone())),
                );
                self.modular_mutation_visitor(results, state).visit_assign(
                    destination,
                    &rvalue,
                    location,
                );
                return false;
            }
            CallHandling::ApproxAsyncSM(how) => {
                how(
                    constructor,
                    &mut self.modular_mutation_visitor(results, state),
                    args,
                    *destination,
                    location,
                );
                return false;
            }
        };

        self.inlined_calls.push((
            location,
            child_instance,
            k,
            constructor.find_control_inputs(location),
        ));
        let child_graph = child_descriptor.as_ref();

        trace!("Child graph has generics {:?}", child_descriptor.generics);

        let translator = PlaceTranslator::new(
            constructor.async_info(),
            constructor.def_id,
            &constructor.mono_body,
            constructor.tcx(),
            *destination,
            &calling_convention,
            precise,
        );

        let bool_to_loc = |b| OneHopLocation {
            location: location.into(),
            in_child: Some((child_instance.def_id(), b)),
        };

        // For each source node CHILD that is parentable to PLACE,
        // add an edge from PLACE -> CHILD.
        trace!("PARENT -> CHILD EDGES:");
        for (child_src, _kind) in child_graph.parentable_srcs() {
            let child_src = child_src.map_at(|b| bool_to_loc(*b));
            if let Some(translation) = translator.translate_to_parent(child_src.place) {
                self.register_mutation(
                    results,
                    state,
                    Inputs::Unresolved {
                        places: vec![(translation, None)],
                    },
                    Either::Right(child_src),
                    location,
                    TargetUse::Assign,
                );
            }
        }

        // For each destination node CHILD that is parentable to PLACE,
        // add an edge from CHILD -> PLACE.
        //
        // PRECISION TODO: for a given child place, we only want to connect
        // the *last* nodes in the child function to the parent, not *all* of them.
        trace!("CHILD -> PARENT EDGES:");
        for (child_dst, kind) in child_graph.parentable_dsts() {
            let child_dst = child_dst.map_at(|b| bool_to_loc(*b));
            if let Some(parent_place) = translator.translate_to_parent(child_dst.place) {
                self.register_mutation(
                    results,
                    state,
                    Inputs::Resolved {
                        node: child_dst.clone(),
                        node_use: SourceUse::Operand,
                    },
                    Either::Left(parent_place),
                    location,
                    kind.map_or(TargetUse::Return, TargetUse::MutArg),
                );
            }
        }
<<<<<<< HEAD
        // self.edges.extend(
        //     constructor
        //         .find_control_inputs(location)
        //         .into_iter()
        //         .flat_map(|(ctrl_src, edge)| {
        //             child_graph
        //                 .nodes
        //                 .iter()
        //                 .map(move |dest| (ctrl_src.clone(), dest.clone(), edge.clone()))
        //         }),
        // );
=======
        self.edges.extend(
            constructor
                .find_control_inputs(location)
                .into_iter()
                .flat_map(|(ctrl_src, edge)| {
                    child_graph
                        .nodes
                        .iter()
                        .map(move |dest| (ctrl_src, *dest, edge))
                }),
        );
        self.nodes.extend(child_graph.nodes);
        self.edges.extend(child_graph.edges);
>>>>>>> 7d5c5214
        true
    }

    fn register_mutation(
        &mut self,
        results: &LocalAnalysisResults<'tcx, '_, K>,
        state: &InstructionState<'tcx>,
        inputs: Inputs<'tcx>,
        mutated: Either<Place<'tcx>, DepNode<'tcx, OneHopLocation>>,
        location: Location,
        target_use: TargetUse,
    ) where
        K: Hash + Eq + Clone,
    {
        trace!("Registering mutation to {mutated:?} with inputs {inputs:?} at {location:?}");
        let constructor = &results.analysis;
        let ctrl_inputs = constructor.find_control_inputs(location);

        trace!("  Found control inputs {ctrl_inputs:?}");

        let data_inputs = match inputs {
            Inputs::Unresolved { places } => places
                .into_iter()
                .flat_map(|(input, input_use)| {
                    constructor
                        .find_data_inputs(state, input)
                        .into_iter()
                        .map(move |input| {
                            (
                                input,
                                input_use.map_or(SourceUse::Operand, SourceUse::Argument),
                            )
                        })
                })
                .collect::<Vec<_>>(),
            Inputs::Resolved { node_use, node } => vec![(node, node_use)],
        };
        trace!("  Data inputs: {data_inputs:?}");

        let outputs = match mutated {
            Either::Right(node) => vec![node],
            Either::Left(place) => results
                .analysis
                .find_outputs(place, location)
                .into_iter()
                .map(|t| t.1)
                .collect(),
        };
        trace!("  Outputs: {outputs:?}");

        for output in &outputs {
            trace!("  Adding node {output}");
            self.nodes.insert(output.clone());
        }

        // Add data dependencies: data_input -> output
        for (data_input, source_use) in data_inputs {
            let data_edge = DepEdge::data(location.into(), source_use, target_use);
            for output in &outputs {
                trace!("  Adding edge {data_input} -> {output}");
                self.edges
                    .insert((data_input.clone(), output.clone(), data_edge.clone()));
            }
        }

        // Add control dependencies: ctrl_input -> output
        for (ctrl_input, edge) in &ctrl_inputs {
            for output in &outputs {
                self.edges
                    .insert((ctrl_input.clone(), output.clone(), edge.clone()));
            }
        }
    }
}

/// How we are indexing into [`PdgCache`]
pub type PdgCacheKey<'tcx, K> = (Instance<'tcx>, K);
/// Stores PDG's we have already computed and which we know we can use again
/// given a certain key.
pub type PdgCache<'tcx, K> = Rc<TwoLevelCache<Instance<'tcx>, K, Option<PartialGraph<'tcx, K>>>>;

#[derive(Debug)]
enum Inputs<'tcx> {
    Unresolved {
        places: Vec<(Place<'tcx>, Option<u8>)>,
    },
    Resolved {
        node: DepNode<'tcx, OneHopLocation>,
        node_use: SourceUse,
    },
}

struct GraphAssembler<'tcx> {
    graph: DiGraph<DepNode<'tcx, CallString>, DepEdge<CallString>>,
    nodes: FxHashMap<DepNode<'tcx, CallString>, petgraph::graph::NodeIndex>,
    control_inputs: Box<[(NodeIndex, DepEdge<CallString>)]>,
}

fn globalize_location<T>(
    vis: &mut VisitDriver<'_, '_, T>,
    location: &OneHopLocation,
) -> CallString {
    vis.with_pushed_stack(
        GlobalLocation {
            function: vis.current_function().def_id(),
            location: location.location,
        },
        |vis| {
            if let Some((c, start)) = location.in_child {
                vis.with_pushed_stack(
                    GlobalLocation {
                        function: c,
                        location: if start {
                            RichLocation::Start
                        } else {
                            RichLocation::End
                        },
                    },
                    |vis| CallString::new(vis.call_stack()),
                )
            } else {
                CallString::new(vis.call_stack())
            }
        },
    )
}

fn globalize_node<'tcx, K>(
    vis: &mut VisitDriver<'tcx, '_, K>,
    node: &DepNode<'tcx, OneHopLocation>,
) -> DepNode<'tcx, CallString> {
    node.map_at(|location| globalize_location(vis, location))
}

fn globalize_edge<K>(
    vis: &mut VisitDriver<'_, '_, K>,
    edge: &DepEdge<OneHopLocation>,
) -> DepEdge<CallString> {
    edge.map_at(|location| globalize_location(vis, location))
}

impl<'tcx> GraphAssembler<'tcx> {
    fn new() -> Self {
        Self {
            graph: DiGraph::new(),
            nodes: FxHashMap::default(),
            control_inputs: Box::new([]),
        }
    }

    fn add_node(&mut self, node: DepNode<'tcx, CallString>) -> petgraph::graph::NodeIndex {
        *self
            .nodes
            .entry(node.clone())
            .or_insert_with(|| self.graph.add_node(node))
    }

    /// Forwarding of control flow. It is sound to replace the control inputs
    /// here rather than extend them because we are guaranteed that these new
    /// nodes are connected to the old ctrl nodes, possibly transitively.
    ///
    /// Each node in our graph is either connected to a local control flow
    /// node or to the ones coming from the parent, which is established by
    /// the `visit_partial_graph` function. By induction all nodes, including
    /// these control flow sources are connected to the old ctrl inputs.
    fn with_new_ctr_inputs<'c, F, R, K>(
        &mut self,
        vis: &mut VisitDriver<'tcx, 'c, K>,
        new_ctrl_inputs: &[(DepNode<'tcx, OneHopLocation>, DepEdge<OneHopLocation>)],
        f: F,
    ) -> R
    where
        F: FnOnce(&mut Self, &mut VisitDriver<'tcx, 'c, K>) -> R,
    {
        let new_ctrl_inputs: Box<[(NodeIndex, DepEdge<CallString>)]> = new_ctrl_inputs
            .iter()
            .map(|(src, edge)| {
                let src = globalize_node(vis, src);
                let src_idx = self.add_node(src);
                let new_edge = globalize_edge(vis, edge);
                (src_idx, new_edge)
            })
            .collect();
        // The last thing we need to ensure for that to hold is that the new
        // ctrl inputs must not be empty. So if they are we leave the old one's intact.
        let old_ctrl_inputs = if new_ctrl_inputs.is_empty() {
            Box::new([])
        } else {
            std::mem::replace(&mut self.control_inputs, new_ctrl_inputs)
        };
        let r = f(self, vis);
        if !old_ctrl_inputs.is_empty() {
            self.control_inputs = old_ctrl_inputs;
        }
        r
    }
}

impl<'tcx, K: Hash + Eq + Clone> call_tree_visit::Visitor<'tcx, K> for GraphAssembler<'tcx> {
    fn visit_inlined_call(
        &mut self,
        vis: &mut VisitDriver<'tcx, '_, K>,
        loc: Location,
        inst: Instance<'tcx>,
        k: &K,
        ctrl_inputs: &[(DepNode<'tcx, OneHopLocation>, DepEdge<OneHopLocation>)],
    ) {
        self.with_new_ctr_inputs(vis, ctrl_inputs, |slf, vis| {
            vis.visit_inlined_call(slf, loc, inst, k)
        })
    }

    fn visit_edge(
        &mut self,
        vis: &mut VisitDriver<'tcx, '_, K>,
        src: &DepNode<'tcx, OneHopLocation>,
        dst: &DepNode<'tcx, OneHopLocation>,
        kind: &DepEdge<OneHopLocation>,
    ) {
        let src = globalize_node(vis, src);
        let src_idx = self.add_node(src);
        let dst = globalize_node(vis, dst);
        let dst_idx = self.add_node(dst);
        let new_kind = globalize_edge(vis, kind);
        self.graph.add_edge(src_idx, dst_idx, new_kind);
    }

    fn visit_partial_graph(
        &mut self,
        vis: &mut VisitDriver<'tcx, '_, K>,
        graph: &PartialGraph<'tcx, K>,
    ) {
        vis.visit_partial_graph(self, graph);

        // This loop connects the control inputs that
        // are incoming to the function to those nodes in the graph who have no
        // control inputs yet.
        //
        // We do this here instead of in "visit_node", because that gets called
        // before the "visit_edge" function, meaning we can't yet see the
        // potential control inputs of the node. We could have the visitor use
        // an opposite ordering, but that is counterintuitive to other potential
        // users of the visitor.
        for node in &graph.nodes {
            let new_node = globalize_node(vis, node);
            let node = self.add_node(new_node);

            if !self
                .graph
                .edges_directed(node, petgraph::Direction::Incoming)
                .any(|e| e.weight().is_control())
            {
                for (src, edge) in self.control_inputs.iter() {
                    self.graph.add_edge(*src, node, edge.clone());
                }
            }
        }
    }
}

struct GraphSizeEstimator {
    nodes: usize,
    edges: usize,
    functions: usize,
    max_call_string: Box<[GlobalLocation]>,
}

impl GraphSizeEstimator {
    fn new() -> Self {
        Self {
            nodes: 0,
            edges: 0,
            max_call_string: Box::new([]),
            functions: 0,
        }
    }

    fn format_size(&self) -> String {
        format!(
            "nodes: {}, edges: {}, functions: {}, call_string_length: {}",
            HumanInt(self.nodes),
            HumanInt(self.edges),
            HumanInt(self.functions),
            HumanInt(self.max_call_string.len() as usize),
        )
    }

    #[allow(dead_code)]
    fn format_max_call_string(&self, tcx: TyCtxt<'_>) -> String {
        self.max_call_string
            .iter()
            .map(|loc| {
                format!(
                    "  {} ({:?})\n    {:?}",
                    tcx.def_path_str(loc.function),
                    loc.location,
                    tcx.def_span(loc.function)
                )
            })
            .collect::<Vec<_>>()
            .join("\n")
    }
}

impl<'tcx, K: Hash + Eq + Clone> call_tree_visit::Visitor<'tcx, K> for GraphSizeEstimator {
    fn visit_partial_graph(
        &mut self,
        vis: &mut VisitDriver<'tcx, '_, K>,
        graph: &PartialGraph<'tcx, K>,
    ) {
        self.nodes += graph.nodes.len();
        self.edges += graph.edges.len();
        self.functions += 1;
        let call_string = vis.call_stack();
        if self.max_call_string.len() < call_string.len() {
            self.max_call_string = call_string.into();
        }
        vis.visit_partial_graph(self, graph);
    }
}
struct HumanInt(usize);

impl fmt::Display for HumanInt {
    fn fmt(&self, f: &mut fmt::Formatter<'_>) -> fmt::Result {
        let num = self.0;
        let mut as_str = num.to_string();
        let len = as_str.len();
        for i in (3..len).step_by(3) {
            as_str.insert(len - i, ',');
        }

        f.write_str(&as_str)
    }
}

impl<'tcx, K: Clone + Hash + Eq> PartialGraph<'tcx, K> {
    pub fn to_petgraph<'c>(&self, memo: &'c MemoPdgConstructor<'tcx, K>) -> DepGraph<'tcx> {
        log::info!("Converting to petgraph starting from {:?}.", self.def_id);
        let mut assembler = GraphAssembler::new();
        let mut visitor = VisitDriver::new(
            memo,
            Instance::expect_resolve(
                memo.tcx,
                memo.tcx.param_env_reveal_all_normalized(self.def_id),
                self.def_id,
                self.generics,
            ),
            self.k.clone(),
        );
        let mut size_estimator = GraphSizeEstimator::new();
        visitor.start(&mut size_estimator);
        log::info!("Estimating a size of {}", size_estimator.format_size());
        visitor.start(&mut assembler);
        DepGraph {
            graph: assembler.graph,
        }
    }

    pub fn to_petgraph_with_extra_global_location<'c>(
        &self,
        memo: &'c MemoPdgConstructor<'tcx, K>,
        extra_global_location: GlobalLocation,
    ) -> DepGraph<'tcx> {
        log::info!("Converting to petgraph starting from {:?}.", self.def_id);
        let mut assembler = GraphAssembler::new();
        let mut visitor = VisitDriver::new(
            memo,
            Instance::expect_resolve(
                memo.tcx,
                memo.tcx.param_env_reveal_all_normalized(self.def_id),
                self.def_id,
                self.generics,
            ),
            self.k.clone(),
        );
        let mut size_estimator = GraphSizeEstimator::new();
        visitor.start(&mut size_estimator);
        log::info!("Estimating a size of {}", size_estimator.format_size());
        visitor.with_pushed_stack(extra_global_location, |visitor| {
            visitor.start(&mut assembler);
        });
        DepGraph {
            graph: assembler.graph,
        }
    }
}<|MERGE_RESOLUTION|>--- conflicted
+++ resolved
@@ -7,12 +7,8 @@
 
 use flowistry_pdg::{CallString, GlobalLocation, RichLocation};
 
-<<<<<<< HEAD
-use df::{AnalysisDomain, Results, ResultsVisitor};
-use rustc_error_messages::DiagnosticMessage;
-=======
-use df::{Results, ResultsVisitor};
->>>>>>> 7d5c5214
+use df::ResultsVisitor;
+use rustc_errors::DiagMessage;
 use rustc_hash::FxHashMap;
 use rustc_hir::def_id::{DefId, LocalDefId};
 use rustc_index::IndexVec;
@@ -20,7 +16,7 @@
     mir::{visit::Visitor, AggregateKind, Location, Place, Rvalue, Terminator, TerminatorKind},
     ty::{Instance, TyCtxt, TypingEnv},
 };
-use rustc_mir_dataflow as df;
+use rustc_mir_dataflow::{self as df, Results};
 
 use crate::{
     async_support::*,
@@ -79,11 +75,7 @@
     pub(crate) call_change_callback: Rc<dyn CallChangeCallback<'tcx, K> + 'tcx>,
     pub(crate) dump_mir: bool,
     pub(crate) async_info: Rc<AsyncInfo>,
-<<<<<<< HEAD
     pub pdg_cache: PdgCache<'tcx, K>,
-=======
-    pub pdg_cache: PdgCache<'tcx>,
->>>>>>> 7d5c5214
     pub(crate) body_cache: Rc<body_cache::BodyCache<'tcx>>,
     disable_cache: bool,
     relaxed: bool,
@@ -169,11 +161,11 @@
         self.call_change_callback.clone()
     }
 
-    pub(crate) fn maybe_span_err(&self, span: rustc_span::Span, msg: impl Into<DiagnosticMessage>) {
+    pub(crate) fn maybe_span_err(&self, span: rustc_span::Span, msg: impl Into<DiagMessage>) {
         if self.relaxed {
-            self.tcx.sess.span_warn(span, msg.into());
+            self.tcx.dcx().span_warn(span, msg.into());
         } else {
-            self.tcx.sess.span_err(span, msg.into());
+            self.tcx.dcx().span_err(span, msg.into());
         }
     }
 }
@@ -205,7 +197,6 @@
     /// Returns `None` if this is a recursive call trying to construct the graph again.
     pub(crate) fn construct_for<'a>(
         &'a self,
-<<<<<<< HEAD
         descriptor: (Instance<'tcx>, K),
     ) -> ConstructionResult<Cow<'a, PartialGraph<'tcx, K>>> {
         let (resolution, k) = descriptor.clone();
@@ -229,16 +220,6 @@
             Some(None) => ConstructionResult::Unconstructible,
             Some(Some(g)) => ConstructionResult::Success(Cow::Borrowed(g)),
         }
-=======
-        resolution: Instance<'tcx>,
-    ) -> Option<&'a PartialGraph<'tcx>> {
-        self.pdg_cache.get_maybe_recursive(&resolution, |_| {
-            let g = LocalAnalysis::new(self, resolution).construct_partial();
-            trace!("Computed new for {resolution:?}");
-            g.check_invariants();
-            g
-        })
->>>>>>> 7d5c5214
     }
 
     /// Has a PDG been constructed for this instance before?
@@ -287,25 +268,13 @@
 
 type LocalAnalysisResults<'tcx, 'mir, K> = Results<'tcx, &'mir LocalAnalysis<'tcx, 'mir, K>>;
 
-<<<<<<< HEAD
 impl<'mir, 'tcx, K: Hash + Eq + Clone>
-    ResultsVisitor<'mir, 'tcx, LocalAnalysisResults<'tcx, 'mir, K>> for PartialGraph<'tcx, K>
-{
-    type FlowState = <&'mir LocalAnalysis<'tcx, 'mir, K> as AnalysisDomain<'tcx>>::Domain;
-
-    fn visit_statement_before_primary_effect(
-        &mut self,
-        results: &LocalAnalysisResults<'tcx, 'mir, K>,
-        state: &Self::FlowState,
-=======
-impl<'mir, 'tcx> ResultsVisitor<'mir, 'tcx, &'mir LocalAnalysis<'tcx, 'mir>>
-    for PartialGraph<'tcx>
+    ResultsVisitor<'mir, 'tcx, &'mir LocalAnalysis<'tcx, 'mir, K>> for PartialGraph<'tcx, K>
 {
     fn visit_after_early_statement_effect(
         &mut self,
-        results: &mut LocalAnalysisResults<'tcx, 'mir>,
+        results: &mut LocalAnalysisResults<'tcx, 'mir, K>,
         state: &InstructionState<'tcx>,
->>>>>>> 7d5c5214
         statement: &'mir rustc_middle::mir::Statement<'tcx>,
         location: Location,
     ) {
@@ -332,13 +301,8 @@
     /// call site.
     fn visit_after_early_terminator_effect(
         &mut self,
-<<<<<<< HEAD
-        results: &LocalAnalysisResults<'tcx, 'mir, K>,
-        state: &Self::FlowState,
-=======
-        results: &mut LocalAnalysisResults<'tcx, 'mir>,
+        results: &mut LocalAnalysisResults<'tcx, 'mir, K>,
         state: &InstructionState<'tcx>,
->>>>>>> 7d5c5214
         terminator: &'mir rustc_middle::mir::Terminator<'tcx>,
         location: Location,
     ) {
@@ -381,13 +345,8 @@
 
     fn visit_after_primary_terminator_effect(
         &mut self,
-<<<<<<< HEAD
-        results: &LocalAnalysisResults<'tcx, 'mir, K>,
-        state: &Self::FlowState,
-=======
-        results: &mut LocalAnalysisResults<'tcx, 'mir>,
+        results: &mut LocalAnalysisResults<'tcx, 'mir, K>,
         state: &InstructionState<'tcx>,
->>>>>>> 7d5c5214
         terminator: &'mir rustc_middle::mir::Terminator<'tcx>,
         location: Location,
     ) {
@@ -429,8 +388,11 @@
         &'a mut self,
         results: &'a LocalAnalysisResults<'tcx, 'mir, K>,
         state: &'a InstructionState<'tcx>,
-    ) -> ModularMutationVisitor<'a, 'tcx, impl FnMut(Location, Mutation<'tcx>) + use<'a, 'tcx, 'mir>>
-    {
+    ) -> ModularMutationVisitor<
+        'a,
+        'tcx,
+        impl FnMut(Location, Mutation<'tcx>) + use<'a, 'tcx, 'mir, K>,
+    > {
         ModularMutationVisitor::new(&results.analysis.place_info, move |location, mutation| {
             self.register_mutation(
                 results,
@@ -448,13 +410,8 @@
     /// returns whether we were able to successfully handle this as inline
     fn handle_as_inline<'a>(
         &mut self,
-<<<<<<< HEAD
         results: &LocalAnalysisResults<'tcx, 'a, K>,
-        state: &'a InstructionState<'tcx>,
-=======
-        results: &LocalAnalysisResults<'tcx, 'a>,
         state: &InstructionState<'tcx>,
->>>>>>> 7d5c5214
         terminator: &Terminator<'tcx>,
         location: Location,
     ) -> bool {
@@ -582,7 +539,6 @@
                 );
             }
         }
-<<<<<<< HEAD
         // self.edges.extend(
         //     constructor
         //         .find_control_inputs(location)
@@ -594,21 +550,6 @@
         //                 .map(move |dest| (ctrl_src.clone(), dest.clone(), edge.clone()))
         //         }),
         // );
-=======
-        self.edges.extend(
-            constructor
-                .find_control_inputs(location)
-                .into_iter()
-                .flat_map(|(ctrl_src, edge)| {
-                    child_graph
-                        .nodes
-                        .iter()
-                        .map(move |dest| (ctrl_src, *dest, edge))
-                }),
-        );
-        self.nodes.extend(child_graph.nodes);
-        self.edges.extend(child_graph.edges);
->>>>>>> 7d5c5214
         true
     }
 
@@ -952,9 +893,11 @@
             memo,
             Instance::expect_resolve(
                 memo.tcx,
-                memo.tcx.param_env_reveal_all_normalized(self.def_id),
+                TypingEnv::post_analysis(memo.tcx, self.def_id)
+                    .with_post_analysis_normalized(memo.tcx),
                 self.def_id,
                 self.generics,
+                memo.tcx.def_span(self.def_id),
             ),
             self.k.clone(),
         );
@@ -978,9 +921,11 @@
             memo,
             Instance::expect_resolve(
                 memo.tcx,
-                memo.tcx.param_env_reveal_all_normalized(self.def_id),
+                TypingEnv::post_analysis(memo.tcx, self.def_id)
+                    .with_post_analysis_normalized(memo.tcx),
                 self.def_id,
                 self.generics,
+                memo.tcx.def_span(self.def_id),
             ),
             self.k.clone(),
         );
