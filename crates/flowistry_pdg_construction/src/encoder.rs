--- conflicted
+++ resolved
@@ -18,13 +18,10 @@
 use std::fs::File;
 use std::io::{self, Read};
 use std::path::Path;
-<<<<<<< HEAD
-use std::rc::Rc;
-=======
 use std::sync::Arc;
->>>>>>> 7d5c5214
 use std::{num::NonZeroU64, path::PathBuf};
 
+use rustc_ast::AttrId;
 use rustc_const_eval::interpret::AllocId;
 use rustc_data_structures::fx::FxHashMap;
 use rustc_hir::def_id::{CrateNum, DefId, DefIndex};
@@ -34,16 +31,10 @@
     Decodable, Decoder, Encodable, Encoder,
 };
 use rustc_span::{
-<<<<<<< HEAD
-    BytePos, FileName, RealFileName, SourceFile, Span, SpanData, SyntaxContext, DUMMY_SP,
-};
-use rustc_type_ir::{TyDecoder, TyEncoder};
-=======
-    AttrId, BytePos, ExpnId, FileName, RealFileName, SourceFile, Span, SpanData, SpanDecoder,
-    SpanEncoder, Symbol, SyntaxContext, DUMMY_SP,
+    BytePos, ExpnId, FileName, RealFileName, SourceFile, Span, SpanData, SpanDecoder, SpanEncoder,
+    Symbol, SyntaxContext, DUMMY_SP,
 };
 use rustc_type_ir::{PredicateKind, TyDecoder, TyEncoder};
->>>>>>> 7d5c5214
 
 macro_rules! encoder_methods {
     ($($name:ident($ty:ty);)*) => {
@@ -140,11 +131,7 @@
     tcx: TyCtxt<'tcx>,
     mem_decoder: MemDecoder<'a>,
     shorthand_map: FxHashMap<usize, Ty<'tcx>>,
-<<<<<<< HEAD
-    file_shorthands: FxHashMap<usize, Option<Rc<SourceFile>>>,
-=======
-    file_shorthands: FxHashMap<usize, Arc<SourceFile>>,
->>>>>>> 7d5c5214
+    file_shorthands: FxHashMap<usize, Option<Arc<SourceFile>>>,
 }
 
 impl<'tcx, 'a> ParalegalDecoder<'tcx, 'a> {
@@ -290,6 +277,9 @@
     fn encode_span(&mut self, span: Span) {
         span.data().encode(self)
     }
+
+    /// For now this does nothing, simply dropping the context. We don't use it
+    /// anyway in our errors.
     fn encode_syntax_context(&mut self, _syntax_context: SyntaxContext) {}
 
     fn encode_crate_num(&mut self, crate_num: CrateNum) {
@@ -340,11 +330,7 @@
     }
 }
 
-<<<<<<< HEAD
 impl<'tcx> ParalegalEncoder<'tcx> {
-=======
-impl ParalegalEncoder<'_> {
->>>>>>> 7d5c5214
     fn encode_file_name(&mut self, n: &FileName) {
         if let Some(&idx) = self.filepath_shorthands.get(n) {
             TAG_ENCODE_REMOTE.encode(self);
@@ -355,12 +341,11 @@
                 .insert(n.clone(), self.file_encoder.position());
             n.encode(self);
         }
-<<<<<<< HEAD
     }
 }
 
 impl<'tcx, 'a> ParalegalDecoder<'tcx, 'a> {
-    fn decode_file_name(&mut self, crate_num: CrateNum) -> Option<Rc<SourceFile>> {
+    fn decode_file_name(&mut self, crate_num: CrateNum) -> Option<Arc<SourceFile>> {
         let tag = u8::decode(self);
         let pos = if tag == TAG_ENCODE_REMOTE {
             let index = usize::decode(self);
@@ -386,7 +371,7 @@
         file
     }
 
-    fn decode_filename_local(&mut self, crate_num: CrateNum) -> Option<Rc<SourceFile>> {
+    fn decode_filename_local(&mut self, crate_num: CrateNum) -> Option<Arc<SourceFile>> {
         let file_name = FileName::decode(self);
         let source_map = self.tcx.sess.source_map();
         let matching_source_files = source_map
@@ -423,84 +408,6 @@
 const TAG_ENCODE_REMOTE: u8 = 0;
 const TAG_ENCODE_LOCAL: u8 = 1;
 
-/// For now this does nothing, simply dropping the context. We don't use it
-/// anyway in our errors.
-impl<'tcx> Encodable<ParalegalEncoder<'tcx>> for SyntaxContext {
-    fn encode(&self, _: &mut ParalegalEncoder<'tcx>) {}
-}
-
-/// Same as for the [`Encodable`] impl, we need to dispatch to [`SpanData`].
-impl<'tcx, 'a> Decodable<ParalegalDecoder<'tcx, 'a>> for Span {
-    fn decode(d: &mut ParalegalDecoder<'tcx, 'a>) -> Self {
-        SpanData::decode(d).span()
-=======
->>>>>>> 7d5c5214
-    }
-}
-
-impl ParalegalDecoder<'_, '_> {
-    fn decode_file_name(&mut self, crate_num: CrateNum) -> Arc<SourceFile> {
-        let tag = u8::decode(self);
-        let pos = if tag == TAG_ENCODE_REMOTE {
-            let index = usize::decode(self);
-            if let Some(cached) = self.file_shorthands.get(&index) {
-                return cached.clone();
-            }
-            Some(index)
-        } else if tag == TAG_ENCODE_LOCAL {
-            None
-        } else {
-            panic!("Unexpected tag value {tag}");
-        };
-        let (index, file) = if let Some(idx) = pos {
-            (
-                idx,
-                self.with_position(idx, |slf| slf.decode_filename_local(crate_num)),
-            )
-        } else {
-            (self.position(), self.decode_filename_local(crate_num))
-        };
-
-        self.file_shorthands.insert(index, file.clone());
-        file
-    }
-
-<<<<<<< HEAD
-=======
-    fn decode_filename_local(&mut self, crate_num: CrateNum) -> Arc<SourceFile> {
-        let file_name = FileName::decode(self);
-        let source_map = self.tcx.sess.source_map();
-        let matching_source_files = source_map
-            .files()
-            .iter()
-            .filter(|f| {
-                f.cnum == crate_num && (file_name == f.name || matches!((&file_name, &f.name), (FileName::Real(r), FileName::Real(other)) if {
-                    let before = path_in_real_path(r);
-                    let after = path_in_real_path(other);
-                    after.ends_with(before)
-                }))
-            })
-            .cloned()
-            .collect::<Box<[_]>>();
-        match matching_source_files.as_ref() {
-            [sf] => sf.clone(),
-            [] => match &file_name {
-                FileName::Real(RealFileName::LocalPath(local)) if source_map.file_exists(local) => {
-                    source_map.load_file(local).unwrap()
-                }
-                _ => panic!("Could not load file {}", file_name.prefer_local()),
-            },
-            other => {
-                let names = other.iter().map(|f| &f.name).collect::<Vec<_>>();
-                panic!("Too many matching file names for {file_name:?}: {names:?}")
-            }
-        }
-    }
-}
-
-const TAG_ENCODE_REMOTE: u8 = 0;
-const TAG_ENCODE_LOCAL: u8 = 1;
-
 /// Which path in a [`RealFileName`] do we care about?
 fn path_in_real_path(r: &RealFileName) -> &PathBuf {
     match r {
@@ -509,7 +416,6 @@
     }
 }
 
->>>>>>> 7d5c5214
 /// Partially uses code similar to `DecodeContext`. But we fully encode file
 /// names. We then map them back by searching the currently loaded files. If the
 /// file we care about is not found there, we try and load its source.
@@ -522,11 +428,7 @@
         }
         debug_assert_eq!(tag, TAG_VALID_SPAN_FULL);
         let crate_num = CrateNum::decode(d);
-<<<<<<< HEAD
         let m_source_file = d.decode_file_name(crate_num);
-=======
-        let source_file = d.decode_file_name(crate_num);
->>>>>>> 7d5c5214
         let lo = BytePos::decode(d);
         let len = BytePos::decode(d);
         let Some(source_file) = m_source_file else {
