//! Callbacks to influence graph construction and their supporting types.

use flowistry_pdg::{rustc_portable::Location};

use rustc_middle::{
    mir,
    ty::{Instance, TypingEnv},
};
use rustc_span::Span;

use crate::{calling_convention::CallingConvention, utils::ArgSlice};

pub trait CallChangeCallback<'tcx, K> {
    fn on_inline(&self, info: CallInfo<'tcx, '_, K>) -> CallChanges<'tcx, K>;

    fn on_inline_miss(
        &self,
        _resolution: Instance<'tcx>,
        _param_env: TypingEnv<'tcx>,
        _loc: Location,
        _under_analysis: Instance<'tcx>,
        _reason: InlineMissReason,
        _call_span: Span,
    ) {
    }

    fn root_k(&self, info: Instance<'tcx>) -> K;
}

pub struct DefaultCallback;

impl<'tcx, K: Default> CallChangeCallback<'tcx, K> for DefaultCallback {
    fn on_inline(&self, _info: CallInfo<'tcx, '_, K>) -> CallChanges<'tcx, K> {
        CallChanges::default()
    }

    fn root_k(&self, _info: Instance<'tcx>) -> K {
        Default::default()
    }
}

pub struct CallChangeCallbackFn<'tcx, K> {
    f: Box<dyn Fn(CallInfo<'tcx, '_, K>) -> CallChanges<'tcx, K> + 'tcx>,
}

impl<'tcx, K> CallChangeCallbackFn<'tcx, K> {
    pub fn new(f: impl Fn(CallInfo<'tcx, '_, K>) -> CallChanges<'tcx, K> + 'tcx) -> Self {
        Self { f: Box::new(f) }
    }
}

impl<'tcx, K: Default> CallChangeCallback<'tcx, K> for CallChangeCallbackFn<'tcx, K> {
    fn on_inline(&self, info: CallInfo<'tcx, '_, K>) -> CallChanges<'tcx, K> {
        (self.f)(info)
    }

    fn root_k(&self, _info: Instance<'tcx>) -> K {
        Default::default()
    }
}

#[derive(Debug)]
pub enum InlineMissReason {
    Async(String),
    TraitMethod,
}

<<<<<<< HEAD
impl<'tcx, K: Default> Default for CallChanges<'tcx, K> {
=======
impl Default for CallChanges<'_> {
>>>>>>> 7d5c5214
    fn default() -> Self {
        CallChanges {
            skip: SkipCall::NoSkip(Default::default()),
        }
    }
}

/// Information about the function being called.
pub struct CallInfo<'tcx, 'mir, K> {
    /// The potentially-monomorphized resolution of the callee.
    pub callee: Instance<'tcx>,

    pub cache_key: &'mir K,

    /// If the callee is an async closure created by an `async fn`, this is the
    /// `async fn` item.
    pub async_parent: Option<Instance<'tcx>>,

    /// The current location
    pub call_string: Location,

    pub span: Span,

    pub arguments: ArgSlice<'mir, 'tcx>,

    pub caller_body: &'mir mir::Body<'tcx>,
    pub param_env: TypingEnv<'tcx>,
}

/// User-provided changes to the default PDG construction behavior for function calls.
///
/// Construct [`CallChanges`] via [`CallChanges::default`].
#[derive(Debug)]
pub struct CallChanges<'tcx, K> {
    pub(crate) skip: SkipCall<'tcx, K>,
}

/// Whether or not to skip recursing into a function call during PDG construction.
#[derive(Debug)]
pub enum SkipCall<'tcx, K> {
    /// Skip the function, and perform a modular approxmation of its effects.
    Skip,

    /// Recurse into the function as normal.
    NoSkip(K),

    /// Replace with a call to this other function and arguments.
    Replace {
        instance: Instance<'tcx>,
        calling_convention: CallingConvention<'tcx>,
        cache_key: K,
    },
}

impl<'tcx, K> CallChanges<'tcx, K> {
    /// Indicate whether or not to skip recursing into the given function.
    pub fn with_skip(self, skip: SkipCall<'tcx, K>) -> Self {
        CallChanges { skip }
    }
}<|MERGE_RESOLUTION|>--- conflicted
+++ resolved
@@ -1,6 +1,6 @@
 //! Callbacks to influence graph construction and their supporting types.
 
-use flowistry_pdg::{rustc_portable::Location};
+use flowistry_pdg::rustc_portable::Location;
 
 use rustc_middle::{
     mir,
@@ -65,11 +65,7 @@
     TraitMethod,
 }
 
-<<<<<<< HEAD
 impl<'tcx, K: Default> Default for CallChanges<'tcx, K> {
-=======
-impl Default for CallChanges<'_> {
->>>>>>> 7d5c5214
     fn default() -> Self {
         CallChanges {
             skip: SkipCall::NoSkip(Default::default()),
