--- conflicted
+++ resolved
@@ -17,17 +17,8 @@
     fn flow_to_auth(&self, sink: Node, marker: Marker) -> bool {
         let mut auth_nodes = self
             .cx
-<<<<<<< HEAD
-            .marked_sinks(c.data_flow.0.values().flatten(), marker)
-            .filter_map(|sink| match sink {
-                DataSink::Argument { function, .. } => Some(function),
-                _ => None,
-            })
-            .collect::<HashSet<_>>();
-=======
             .all_nodes_for_ctrl(sink.ctrl_id)
             .filter(|n| self.cx.has_marker(marker, *n));
->>>>>>> fd7cf5b8
 
         auth_nodes.any(|src| {
             self.cx
@@ -40,22 +31,6 @@
         let community_delete_check = Marker::new_intern("community_delete_check");
         let community_ban_check = Marker::new_intern("community_ban_check");
 
-<<<<<<< HEAD
-        for c in self.cx.desc().controllers.values() {
-            for dsts in c.data_flow.0.values() {
-                for write_sink in
-                    self.cx
-                        .marked_sinks(dsts, db_community_write)
-                        .filter_map(|sink| match sink {
-                            DataSink::Argument { function, .. } => Some(function),
-                            _ => None,
-                        })
-                {
-                    let ok = self.flow_to_auth(c, write_sink, community_delete_check)
-                        && self.flow_to_auth(c, write_sink, community_ban_check);
-                    assert_error!(self.cx, !ok, "Found a failure!");
-                }
-=======
         for c_id in self.cx.desc().controllers.keys() {
             for write_sink in self
                 .cx
@@ -65,7 +40,6 @@
                 let ok = self.flow_to_auth(write_sink, community_delete_check)
                     && self.flow_to_auth(write_sink, community_ban_check);
                 assert_error!(self.cx, !ok, "Found a failure!");
->>>>>>> fd7cf5b8
             }
         }
     }
