--- conflicted
+++ resolved
@@ -48,29 +48,6 @@
 fn check(ctx: Arc<Context>) -> Result<()> {
     let user_data_types = ctx.marked_type(marker!(user_data)).collect::<Vec<_>>();
 
-<<<<<<< HEAD
-    let found =
-        ctx.all_controllers()
-            .collect::<Vec<_>>()
-            .into_iter()
-            .find(|(deleter_id, deleter)| {
-                let delete_sinks = ctx
-                    .marked_sinks(deleter.data_sinks(), marker!(to_delete))
-                    .map(|s| s.into())
-                    .collect::<Vec<_>>();
-                let delete_sinks_borrowed = delete_sinks.iter().collect::<Vec<_>>();
-                user_data_types.iter().all(|&t| {
-                    let sources = ctx.srcs_with_type(deleter, t).collect::<Vec<_>>();
-                    ctx.any_flows(
-                        Some(*deleter_id),
-                        &sources,
-                        &delete_sinks_borrowed,
-                        paralegal_policy::EdgeType::Data,
-                    )
-                    .is_some()
-                })
-            });
-=======
     let found = ctx.all_controllers().find(|(deleter_id, _)| {
         let delete_sinks = ctx
             .all_nodes_for_ctrl(*deleter_id)
@@ -82,7 +59,6 @@
                 .is_some()
         })
     });
->>>>>>> fd7cf5b8
     if found.is_none() {
         ctx.error("Could not find a function deleting all types");
     }
